--- conflicted
+++ resolved
@@ -716,7 +716,6 @@
                 Dist = []
                 for reconstructed_motion_path in reconstructed_motion_paths:
                     for segment in reconstructed_motion_path.get_motion_path().get_segments():
-<<<<<<< HEAD
                         Dist.append(segment.get_arc_length() * _tools.geocentric_radius(segment.get_start_point().to_lat_lon()[0]) / 1e3)
 
                 # Note that the motion path coordinates come out starting with the oldest time and working forwards
@@ -739,17 +738,14 @@
                 StepTimes[:,i] = StepTime
                 StepRates[:,i] = StepRate
 
-=======
-                        # multiply arc length of the motion path segment by a latitude-dependent Earth radius
-                        # use latitude of the segment start point
-                        distance.append(
-                            segment.get_arc_length() * _tools.geocentric_radius(segment.get_start_point().to_lat_lon()[0]) / 1e3
-                        )
-                rate = np.asarray(distance)/np.diff(time_array)
-                rates[:,i] = np.flipud(rate)
-                rates *= 0.1 # cm/yr
-        
->>>>>>> 14aff5bc
+                # Obseleted by Lauren's changes above (though it is more efficient)
+                # multiply arc length of the motion path segment by a latitude-dependent Earth radius
+                # use latitude of the segment start point
+                # distance.append( segment.get_arc_length() * _tools.geocentric_radius(segment.get_start_point().to_lat_lon()[0]) / 1e3)
+                # rate = np.asarray(distance)/np.diff(time_array)
+                # rates[:,i] = np.flipud(rate)
+                # rates *= 0.1 # cm/yr
+        
         if return_rate_of_motion is True:
             return np.squeeze(rlons), np.squeeze(rlats), np.squeeze(StepTimes), np.squeeze(StepRates)
         else:
