""" A module to generate grids of seafloor age, seafloor spreading rate 
and other oceanic data from the `gplately.PlateReconstruction` and 
`gplately.PlotToplogies` objects. 

Gridding methods in this module have been adapted from Simon Williams' 
development repository for an 
[auto-age-gridding workflow](https://github.com/siwill22/agegrid-0.1), and are kept 
within the `SeafloorGrid` object.

The sample jupyter notebook 
[10-SeafloorGrid](https://github.com/GPlates/gplately/blob/master/Notebooks/10-SeafloorGrids.ipynb) 
demonstrates how the functionalities within `SeafloorGrid` work. Below you can find
documentation for each of `SeafloorGrid`'s functions.

`SeafloorGrid` Methodology
--------------------------
There are two main steps that `SeafloorGrid` follows to generate grids:

1. Preparation for reconstruction by topologies
2. Reconstruction by topologies

The preparation step involves building a:

* global domain of initial points that populate the seafloor at `max_time`, 
* continental mask that separates ocean points from continent regions per timestep, and
* set of points that emerge to the left and right of mid-ocean 
ridge segments per timestep, as well as the z-value to allocate to these
points.

First, the global domain of initial points is created using 
[stripy's](https://github.com/underworldcode/stripy/blob/master/stripy/spherical_meshes.py#L27)
icosahedral triangulated mesh. The number of points in this mesh can be
controlled using a `refinement_levels` integer (the larger this integer,
the more resolved the continent masks will be). 

![RefinementLevels](https://raw.githubusercontent.com/GPlates/gplately/master/Notebooks/NotebookFiles/pdoc_Files/seafloorgrid_refinement.png)

These points are spatially partitioned by plate ID so they can be passed
into a 
[point-in-polygon routine](https://gplates.github.io/gplately/oceans.html#gplately.oceans.point_in_polygon_routine). 
This identifies points that lie within
continental polygon boundaries and those that are in the ocean. From this,
[continental masks are built](https://gplates.github.io/gplately/oceans.html#gplately.oceans.SeafloorGrid.build_all_continental_masks) 
per timestep, and the initial seed points are
allocated ages at the first reconstruction timestep `max_time`. Each point's 
initial age is calculated by dividing its proximity to the nearest
MOR segment by half its assumed spreading rate. This spreading rate 
(`initial_ocean_mean_spreading_rate`) is assumed to be uniform for all points.

These initial points momentarily fill the global ocean basin, and all have uniform spreading rates.
Thus, the spreading rate grid at `max_time` will be uniformly populated with the `initial_ocean_mean_spreading_rate` (mm/yr).
The age grid at `max_time` will look like a series of smooth, linear age gradients clearly partitioned by 
tectonic plates with unique plate IDs:

![MaxTimeGrids](https://raw.githubusercontent.com/GPlates/gplately/master/Notebooks/NotebookFiles/pdoc_Files/max_time_grids.png)

[Ridge "line" topologies](https://gplates.github.io/gplately/oceans.html#gplately.oceans.SeafloorGrid.build_all_MOR_seedpoints) 
are resolved at each reconstruction time step and partitioned
into segments with a valid stage rotation. Each segment is further divided into points 
at a specified ridge sampling spacing (`ridge_sampling`). Each point is 
ascribed a latitude, longitude, spreading rate and age (from plate reconstruction 
model files, as opposed to ages of the initial ocean mesh points), a point index 
and the general z-value that will be gridded onto it. 

![NewRidgePoints](https://raw.githubusercontent.com/GPlates/gplately/master/Notebooks/NotebookFiles/pdoc_Files/new_ridge_points.png)

Reconstruction by topologies involves determining which points are active and 
inactive (collided with a continent or subducted at a trench) for each reconstruction 
time step. This is done using a hidden object in `PlateReconstruction` called 
`ReconstructByTopologies`.

If an ocean point with a certain velocity on one plate ID transitions into another 
rigid plate ID at another timestep (with another velocity), the velocity difference 
between both plates is calculated. The point may have subducted/collided with a continent 
if this velocity difference is higher than a specified velocity threshold (which can be
controlled with `subduction_collision_parameters`). To ascertain whether the point 
should be deactivated, a displacement test is conducted. If the proximity of the 
point's previous time position to the polygon boundary it is approaching is higher than 
a set distance threshold, then the point is far enough away from the boundary that it 
cannot be subducted or consumed by it, and hence the point is still active. Otherwise, 
it is deemed inactive and deleted from the ocean basin mesh. 

With each reconstruction time step, points from mid-ocean ridges (which have more 
accurate spreading rates and attributed valid times) will spread across the ocean
floor. Eventually, points will be pushed into continental boundaries or subduction 
zones, where they are deleted. Ideally, all initial ocean points (from the Stripy 
icosahedral mesh) should be deleted over time. However, not all will be deleted - 
such points typically reside near continental boundaries. This happens if the 
emerged ridge points do not spread far enough to "phase out" these points at 
collision regions - likely due to insufficient reconstruction detail. These 
undeleted points form artefacts of anomalously high seafloor age that append 
over the reconstruction time range. 

Once reconstruction by topologies determines the ocean basin snapshot per timestep,
a data frame of all longitudes, latitudes, seafloor ages, spreading rates and any other
attributed z values will be written to a gridding input file per timestep.

Each active longitude, latitude and chosen z value (identified by a gridding input file
column index integer, i.e. `2` is seafloor age) is gridded using nearest-neighbour
interpolation and written to a netCDF4 format.

Classes
-------
* SeafloorGrid

"""

import glob
import logging
import os
import re
import warnings

import numpy as np
import pandas as pd
import pygplates

from . import grids, ptt, reconstruction, tools
from .ptt import separate_ridge_transform_segments

logger = logging.getLogger("gplately")

# -------------------------------------------------------------------------
# Auxiliary functions for SeafloorGrid


def create_icosahedral_mesh(refinement_levels):
    """Define a global point mesh with Stripy's
    [icosahedral triangulated mesh](https://github.com/underworldcode/stripy/blob/294354c00dd72e085a018e69c345d9353c6fafef/stripy/spherical_meshes.py#L27)
    and turn all mesh domains into pyGPlates MultiPointOnSphere types.

    This global mesh will be masked with a set of continental or COB terrane
    polygons to define the ocean basin at a given reconstruction time.
    The `refinement_levels` integer is proportional to the resolution of the
    mesh and the ocean/continent boundary.

    Parameters
    ----------
    refinement_levels : int
        Refine the number of points in the triangulation. The larger the
        refinement level, the sharper the ocean basin resolution.

    Returns
    -------
    multi_point : instance of <pygplates.MultiPointOnSphere>
        The longitues and latitudes that make up the icosahedral ocean mesh
        collated into a MultiPointOnSphere object.
    icosahedral_global_mesh : instance of <stripy.spherical_meshes.icosahedral_mesh>
        The original global icosahedral triangulated mesh.
    """
    import stripy

    # Create the ocean basin mesh using Stripy's icosahedral spherical mesh
    icosahedral_global_mesh = stripy.spherical_meshes.icosahedral_mesh(
        refinement_levels, include_face_points=False, trisection=False, tree=False
    )
    # Get lons and lats of mesh, and turn them into a MultiPointOnSphere
    lats_arr = np.rad2deg(icosahedral_global_mesh.lats)
    lons_arr = np.rad2deg(icosahedral_global_mesh.lons)
    multi_point = pygplates.MultiPointOnSphere(zip(lats_arr, lons_arr))

    return multi_point, icosahedral_global_mesh


def ensure_polygon_geometry(reconstructed_polygons, rotation_model, time):
    """Ensure COB terrane/continental polygon geometries are polygons
    with reconstruction plate IDs and valid times.

    Notes
    -----
    This step must be done so that the initial set of ocean basin points
    (the Stripy icosahedral mesh) can be partitioned into plates using
    each reconstruction plate ID for the given plate `model`.

    This allows for an oceanic point-in-continental
    polygon query for every identified plate ID. See documentation for
    `point_in_polygon_routine` for more details.

    `ensure_polygon_geometry` works as follows:
    COB terrane/continental polygons are assumed to have been reconstructed
    already in `reconstructed_polygons` (a list of
    type <pygplates.ReconstructedFeatureGeometry>). The list contents are
    turned into a <pygplates.FeatureCollection> to be ascribed a
    `PolygonOnSphere` geometry, a reconstruction plate ID, and a valid time.
    Once finished, this feature collection is turned back into a list of
    instance <pygplates.ReconstructedFeatureGeometry> and returned.

    This revert must be completed for compatibility with the subsequent
    point-in-polygon routine.

    Parameters
    ----------
    reconstructed_polygons : list of instance <pygplates.ReconstructedFeatureGeometry>
        If used in `SeafloorGrid`, these are automatically obtained from the
        `PlotTopologies.continents` attribute (the reconstructed continental
        polygons at the current reconstruction time).

    rotation_model : instance of <pygplates.RotationModel>
        A parameter for turning the <pygplates.FeatureCollection> back into a
        list of instance <pygplates.ReconstructedFeatureGeometry> for
        compatibility with the point-in-polygon routine.

    """
    continent_FeatCol = []
    # self._PlotTopologies_object.continents
    for n in reconstructed_polygons:
        continent_FeatCol.append(n.get_feature())

    polygon_feats = pygplates.FeatureCollection(continent_FeatCol)

    # From GPRM's force_polygon_geometries(); set feature attributes
    # like valid times and plate IDs to each masking polygon
    polygons = []
    for feature in polygon_feats:
        for geom in feature.get_all_geometries():
            polygon = pygplates.Feature(feature.get_feature_type())
            polygon.set_geometry(pygplates.PolygonOnSphere(geom))
            polygon.set_reconstruction_plate_id(feature.get_reconstruction_plate_id())
            # Avoid features in COBTerranes with invalid time
            if feature.get_valid_time()[0] >= feature.get_valid_time()[1]:
                polygon.set_valid_time(
                    feature.get_valid_time()[0], feature.get_valid_time()[1]
                )
                polygons.append(polygon)
    cobter_polygon_features = pygplates.FeatureCollection(polygons)

    # Turn the feature collection back into ReconstructedFeatureGeometry
    # objects otherwise it will not work with PIP
    reconstructed_cobter_polygons = []
    pygplates.reconstruct(
        cobter_polygon_features, rotation_model, reconstructed_cobter_polygons, time
    )
    return reconstructed_cobter_polygons


def point_in_polygon_routine(multi_point, COB_polygons):
    """Perform Plate Tectonic Tools' point in polygon routine to partition
    points in a `multi_point` MultiPointOnSphere feature based on whether
    they are inside or outside the polygons in `COB_polygons`.

    Notes
    -----
    Assuming the `COB_polygons` have passed through `ensure_polygon_geometry`,
    each polygon should have a plate ID assigned to it.

    This PIP routine serves two purposes for `SeafloorGrid`:

    1) It identifies continental regions in the icosahedral global mesh
    MultiPointOnSphere feature and 'erases' in-continent oceanic points
    for the construction of a continental mask at each timestep;

    2) It identifies oceanic points in the icosahedral global mesh.
    These points will be passed to a function that calculates each point's
    proximity to its nearest MOR segment (if any) within the polygonal domain
    of its allocated plate ID. Each distance is divided by half the
    `initial_ocean_mean_spreading_rate` (an attribute of `SeafloorGrids`) to
    determine a simplified seafloor age for each point.

    Number 2) only happens once at the start of the gridding process to
    momentarily fill the gridding region with initial ocean points that have
    set ages (albeit not from a plate model file). After multiple time steps
    of reconstruction, the ocean basin will be filled with new points (with
    plate-model prescribed ages) that emerge from ridge topologies.


    Returns
    -------
    pygplates.MultiPointOnSphere(points_in_arr) : instance <pygplates.MultiPointOnSphere>
        Point features that are within COB terrane polygons.
    pygplates.MultiPointOnSphere(points_out_arr) : instance <pygplates.MultiPointOnSphere>
        Point features that are outside COB terrane polygons.
    zvals : list
        A binary list. If an entry is == 0, its corresponing point in the
        MultiPointOnSphere object is on the ocean. If == 1, the point is
        in the COB terrane polygon.
    """
    # Convert MultiPointOnSphere to array of PointOnSphere
    multi_point = np.array(multi_point.get_points(), dtype="object")

    # Collect reconstructed geometries of continental polygons
    polygons = np.empty(len(COB_polygons), dtype="object")
    for ind, i in enumerate(COB_polygons):
        if isinstance(i, pygplates.ReconstructedFeatureGeometry):
            geom = i.get_reconstructed_geometry()
        elif isinstance(i, pygplates.GeometryOnSphere):
            geom = i
        else:  # e.g. ndarray of coordinates
            geom = pygplates.PolygonOnSphere(i)
        polygons[ind] = geom
    proxies = np.ones(polygons.size)

    pip_result = ptt.utils.points_in_polygons.find_polygons(
        multi_point, polygons, proxies, all_polygons=False
    )  # 1 for points in polygons, None for points outside
    zvals = np.array(
        pip_result,
        dtype="float",
    ).ravel()
    zvals[np.isnan(zvals)] = 0.0
    zvals = zvals.astype("int")
    points_in_arr = multi_point[zvals == 1]
    points_out_arr = multi_point[zvals != 1]

    return (
        pygplates.MultiPointOnSphere(points_in_arr),
        pygplates.MultiPointOnSphere(points_out_arr),
        zvals,
    )


def _deg2pixels(deg_res, deg_min, deg_max):
    return int(np.floor((deg_max - deg_min) / deg_res)) + 1


def _pixels2deg(spacing_pixel, deg_min, deg_max):
    return (deg_max - deg_min) / np.floor(int(spacing_pixel - 1))


class SeafloorGrid(object):
    """A class to generate grids that track data atop global ocean basin points
    (which emerge from mid ocean ridges) through geological time.

    Parameters
    ----------
    PlateReconstruction_object : instance of <gplately.PlateReconstruction>
        A GPlately PlateReconstruction object with a <pygplates.RotationModel> and
        a <pygplates.FeatureCollection> containing topology features.
    PlotTopologies_object : instance of <gplately.PlotTopologies>
        A GPlately PlotTopologies object with a continental polygon or COB terrane
        polygon file to mask grids with.
    max_time : float
        The maximum time for age gridding.
    min_time : float
        The minimum time for age gridding.
    ridge_time_step : float
        The delta time for resolving ridges (and thus age gridding).
    save_directory : str, default None'
        The top-level directory to save all outputs to.
    file_collection : str, default None
        A string to identify the plate model used (will be automated later).
    refinement_levels : int, default 5
        Control the number of points in the icosahedral mesh (higher integer
        means higher resolution of continent masks).
    ridge_sampling : float, default 0.5
        Spatial resolution (in degrees) at which points that emerge from ridges are tessellated.
    extent : list of float or int, default [-180.,180.,-90.,90.]
        A list containing the mininum longitude, maximum longitude, minimum latitude and
        maximum latitude extents for all masking and final grids.
    grid_spacing : float, default None
        The degree spacing/interval with which to space grid points across all masking and
        final grids. If `grid_spacing` is provided, all grids will use it. If not,
        `grid_spacing` defaults to 0.1.
    subduction_collision_parameters : len-2 tuple of float, default (5.0, 10.0)
        A 2-tuple of (threshold velocity delta in kms/my, threshold distance to boundary
        per My in kms/my)
    initial_ocean_mean_spreading_rate : float, default 75.
        A spreading rate to uniformly allocate to points that define the initial ocean
        basin. These points will have inaccurate ages, but most of them will be phased
        out after points with plate-model prescribed ages emerge from ridges and spread
        to push them towards collision boundaries (where they are deleted).
    resume_from_checkpoints : bool, default False
        If set to `True`, and the gridding preparation stage (continental masking and/or
        ridge seed building) is interrupted, SeafloorGrids will resume gridding preparation
        from the last successful preparation time.
        If set to `False`, SeafloorGrids will automatically overwrite all files in
        `save_directory` if re-run after interruption, or normally re-run, thus beginning
        gridding preparation from scratch. `False` will be useful if data allocated to the
        MOR seed points need to be augmented.
    zval_names : list of str
        A list containing string labels for the z values to attribute to points.
        Will be used as column headers for z value point dataframes.
    continent_mask_filename : str
        An optional parameter pointing to the full path to a continental mask for each timestep.
        Assuming the time is in the filename, i.e. "/path/to/continent_mask_0Ma.nc", it should be
        passed as "/path/to/continent_mask_{}Ma.nc" with curly brackets. Include decimal formatting
        if needed.
    """

    def __init__(
        self,
        PlateReconstruction_object,
        PlotTopologies_object,
        max_time,
        min_time,
        ridge_time_step,
        save_directory="agegrids",
        file_collection=None,
        refinement_levels=5,
        ridge_sampling=0.5,
        extent=(-180, 180, -90, 90),
        grid_spacing=None,
        subduction_collision_parameters=(5.0, 10.0),
        initial_ocean_mean_spreading_rate=75.0,
        resume_from_checkpoints=False,
        zval_names=("SPREADING_RATE",),
        continent_mask_filename=None,
    ):
        # Provides a rotation model, topology features and reconstruction time for
        # the SeafloorGrid
        self.PlateReconstruction_object = PlateReconstruction_object
        self.rotation_model = self.PlateReconstruction_object.rotation_model
        self.topology_features = self.PlateReconstruction_object.topology_features
        self._PlotTopologies_object = PlotTopologies_object
        save_directory = str(save_directory)
        if not os.path.isdir(save_directory):
            logger.info(
                "Output directory does not exist; creating now: " + save_directory
            )
            os.makedirs(save_directory, exist_ok=True)
        self.save_directory = save_directory
        if file_collection is not None:
            file_collection = str(file_collection)
        self.file_collection = file_collection

        # Topological parameters
        self.refinement_levels = refinement_levels
        self.ridge_sampling = ridge_sampling
        self.subduction_collision_parameters = subduction_collision_parameters
        self.initial_ocean_mean_spreading_rate = initial_ocean_mean_spreading_rate

        # Gridding parameters
        self.extent = extent

        # A list of degree spacings that allow an even division of the global lat-lon extent.
        divisible_degree_spacings = [0.1, 0.25, 0.5, 0.75, 1.0]

        if grid_spacing:
            # If the provided degree spacing is in the list of permissible spacings, use it
            # and prepare the number of pixels in x and y (spacingX and spacingY)
            if grid_spacing in divisible_degree_spacings:
                self.grid_spacing = grid_spacing
                self.spacingX = _deg2pixels(
                    grid_spacing, self.extent[0], self.extent[1]
                )
                self.spacingY = _deg2pixels(
                    grid_spacing, self.extent[2], self.extent[3]
                )

            # If the provided spacing is >>1 degree, use 1 degree
            elif grid_spacing >= divisible_degree_spacings[-1]:
                self.grid_spacing = divisible_degree_spacings[-1]
                self.spacingX = _deg2pixels(
                    divisible_degree_spacings[-1], self.extent[0], self.extent[1]
                )
                self.spacingY = _deg2pixels(
                    divisible_degree_spacings[-1], self.extent[2], self.extent[3]
                )

                with warnings.catch_warnings():
                    warnings.simplefilter("always")
                    warnings.warn(
                        f"The provided grid_spacing of {grid_spacing} is quite large. To preserve the grid resolution, a {self.grid_spacing} degree spacing has been employed instead."
                    )

            # If the provided degree spacing is not in the list of permissible spacings, but below
            # a degree, find the closest permissible degree spacing. Use this and find
            # spacingX and spacingY.
            else:
                for divisible_degree_spacing in divisible_degree_spacings:
                    # The tolerance is half the difference between consecutive divisible spacings.
                    # Max is 1 degree for now - other integers work but may provide too little of a
                    # grid resolution.
                    if abs(grid_spacing - divisible_degree_spacing) <= 0.125:
                        new_deg_res = divisible_degree_spacing
                        self.grid_spacing = new_deg_res
                        self.spacingX = _deg2pixels(
                            new_deg_res, self.extent[0], self.extent[1]
                        )
                        self.spacingY = _deg2pixels(
                            new_deg_res, self.extent[2], self.extent[3]
                        )

                with warnings.catch_warnings():
                    warnings.simplefilter("always")
                    warnings.warn(
                        f"The provided grid_spacing of {grid_spacing} does not cleanly divide into the global extent. A degree spacing of {self.grid_spacing} has been employed instead."
                    )

        else:
            # If a spacing degree is not provided, use default
            # resolution and get default spacingX and spacingY
            self.grid_spacing = 0.1
            self.spacingX = 3601
            self.spacingY = 1801

        self.resume_from_checkpoints = resume_from_checkpoints

        # Temporal parameters
        self._max_time = float(max_time)
        self.min_time = float(min_time)
        self.ridge_time_step = float(ridge_time_step)
        self.time_array = np.arange(
            self._max_time, self.min_time - 0.1, -self.ridge_time_step
        )

        # If PlotTopologies' time attribute is not equal to the maximum time in the
        # seafloor grid reconstruction tree, make it equal. This will ensure the time
        # for continental masking is consistent.
        if self._PlotTopologies_object.time != self._max_time:
            self._PlotTopologies_object.time = self._max_time

        # Essential features and meshes for the SeafloorGrid
        self.continental_polygons = ensure_polygon_geometry(
            self._PlotTopologies_object.continents, self.rotation_model, self._max_time
        )
        self._PlotTopologies_object.continents = PlotTopologies_object.continents
        (
            self.icosahedral_multi_point,
            self.icosahedral_global_mesh,
        ) = create_icosahedral_mesh(self.refinement_levels)

        # Z value parameters
        self.zval_names = zval_names
        self.default_column_headers = [
            "CURRENT_LONGITUDES",
            "CURRENT_LATITUDES",
            "SEAFLOOR_AGE",
            "BIRTH_LAT_SNAPSHOT",
            "POINT_ID_SNAPSHOT",
        ]
        self.total_column_headers = np.concatenate(
            [self.default_column_headers, self.zval_names]
        )

        # Filename for continental masks that the user can provide instead of building it here
        self.continent_mask_filename = continent_mask_filename

        # If the user provides a continental mask filename, we need to downsize the mask
        # resolution for when we create the initial ocean mesh. The mesh does not need to be high-res.
        if self.continent_mask_filename is not None:
            # Determine which percentage to use to scale the continent mask resolution at max time
            def _map_res_to_node_percentage(self, continent_mask_filename):
                maskY, maskX = grids.read_netcdf_grid(
                    continent_mask_filename.format(self._max_time)
                ).shape

                mask_deg = _pixels2deg(maskX, self.extent[0], self.extent[1])

                if mask_deg <= 0.1:
                    percentage = 0.1
                elif mask_deg <= 0.25:
                    percentage = 0.3
                elif mask_deg <= 0.5:
                    percentage = 0.5
                elif mask_deg < 0.75:
                    percentage = 0.6
                elif mask_deg >= 1:
                    percentage = 0.75
                return mask_deg, percentage

            _, self.percentage = _map_res_to_node_percentage(
                self, self.continent_mask_filename
            )

    # Allow SeafloorGrid time to be updated, and to update the internally-used
    # PlotTopologies' time attribute too. If PlotTopologies is used outside the
    # object, its `time` attribute is not updated.
    @property
    def max_time(self):
        """The reconstruction time."""
        return self._max_time

    @property
    def PlotTopologiesTime(self):
        return self._PlotTopologies_object.time

    @max_time.setter
    def max_time(self, var):
        if var >= 0:
            self.update_time(var)
        else:
            raise ValueError("Enter a valid time >= 0")

    def update_time(self, max_time):
        self._max_time = float(max_time)
        self._PlotTopologies_object.time = float(max_time)

    def _collect_point_data_in_dataframe(
        self, pygplates_featurecollection, zval_ndarray, time
    ):
        """At a given timestep, create a pandas dataframe holding all attributes of point features.

        Rather than store z values as shapefile attributes, store them in a dataframe indexed by
        feature ID.
        """
        # Turn the zval_ndarray into a numPy array
        zval_ndarray = np.array(zval_ndarray)

        feature_id = []
        for feature in pygplates_featurecollection:
            feature_id.append(str(feature.get_feature_id()))

        # Prepare the zval ndarray (can be of any shape) to be saved with default point data
        zvals_to_store = {}

        # If only one zvalue (fow now, spreading rate)
        if zval_ndarray.ndim == 1:
            zvals_to_store[self.zval_names[0]] = zval_ndarray
            data_to_store = [zvals_to_store[i] for i in zvals_to_store]
        else:
            for i in zval_ndarray.shape[1]:
                zvals_to_store[self.zval_names[i]] = [
                    list(j) for j in zip(*zval_ndarray)
                ][i]
            data_to_store = [zvals_to_store[i] for i in zvals_to_store]

        basename = "point_data_dataframe_{}Ma".format(time)
        if self.file_collection is not None:
            basename = "{}_{}".format(self.file_collection, basename)
        filename = os.path.join(self.save_directory, basename)
        np.savez_compressed(filename, FEATURE_ID=feature_id, *data_to_store)
        return

    def create_initial_ocean_seed_points(self):
        """Create the initial ocean basin seed point domain (at `max_time` only)
        using Stripy's icosahedral triangulation with the specified
        `self.refinement_levels`.

        The ocean mesh starts off as a global-spanning Stripy icosahedral mesh.
        `create_initial_ocean_seed_points` passes the automatically-resolved-to-current-time
        continental polygons from the `PlotTopologies_object`'s `continents` attribute
        (which can be from a COB terrane file or a continental polygon file) into
        Plate Tectonic Tools' point-in-polygon routine. It identifies ocean basin points
        that lie:
        * outside the polygons (for the ocean basin point domain)
        * inside the polygons (for the continental mask)

        Points from the mesh outside the continental polygons make up the ocean basin seed
        point mesh. The masked mesh is outputted as a compressed GPML (GPMLZ) file with
        the filename: "ocean_basin_seed_points_{}Ma.gpmlz" if a `save_directory` is passed.
        Otherwise, the mesh is returned as a pyGPlates FeatureCollection object.

        Notes
        -----
        This point mesh represents ocean basin seafloor that was produced
        before `SeafloorGrid.max_time`, and thus has unknown properties like valid
        time and spreading rate. As time passes, the plate reconstruction model sees
        points emerging from MORs. These new points spread to occupy the ocean basins,
        moving the initial filler points closer to subduction zones and continental
        polygons with which they can collide. If a collision is detected by
        `PlateReconstruction`s `ReconstructByTopologies` object, these points are deleted.

        Ideally, if a reconstruction tree spans a large time range, **all** initial mesh
        points would collide with a continent or be subducted, leaving behind a mesh of
        well-defined MOR-emerged ocean basin points that data can be attributed to.
        However, some of these initial points situated close to contiental boundaries are
        retained through time - these form point artefacts with anomalously high ages. Even
        deep-time plate models (e.g. 1 Ga) will have these artefacts - removing them would
        require more detail to be added to the reconstruction model.

        Returns
        -------
        ocean_basin_point_mesh : pygplates.FeatureCollection of pygplates.MultiPointOnSphere
            A feature collection of point objects on the ocean basin.
        """

        if self.continent_mask_filename is None:
            # Ensure COB terranes at max time have reconstruction IDs and valid times
            COB_polygons = ensure_polygon_geometry(
                self._PlotTopologies_object.continents,
                self.rotation_model,
                self._max_time,
            )

            # zval is a binary array encoding whether a point
            # coordinate is within a COB terrane polygon or not.
            # Use the icosahedral mesh MultiPointOnSphere attribute
            _, ocean_basin_point_mesh, zvals = point_in_polygon_routine(
                self.icosahedral_multi_point, COB_polygons
            )

            # Plates to partition with
            plate_partitioner = pygplates.PlatePartitioner(
                COB_polygons,
                self.rotation_model,
            )

            # Plate partition the ocean basin points
            meshnode_feature = pygplates.Feature(
                pygplates.FeatureType.create_from_qualified_string("gpml:MeshNode")
            )
            meshnode_feature.set_geometry(
                ocean_basin_point_mesh
                # multi_point
            )
            ocean_basin_meshnode = pygplates.FeatureCollection(meshnode_feature)

            paleogeography = plate_partitioner.partition_features(
                ocean_basin_meshnode,
                partition_return=pygplates.PartitionReturn.separate_partitioned_and_unpartitioned,
                properties_to_copy=[pygplates.PropertyName.gpml_shapefile_attributes],
            )
            ocean_points = paleogeography[1]  # Separate those inside polygons
            continent_points = paleogeography[0]  # Separate those outside polygons

        # If a set of continent masks was passed, we can use max_time's continental
        # mask to build the initial profile of seafloor age.
        else:
            max_time_cont_mask = grids.Raster(
                self.continent_mask_filename.format(self._max_time)
            )
            # If the input grid is at 0.5 degree uniform spacing, then the input
            # grid is 7x more populated than a 6-level stripy icosahedral mesh and
            # using this resolution for the initial ocean mesh will dramatically slow down
            # reconstruction by topologies.
            # Scale down the resolution based on the input mask resolution
            # (percentage was found in __init__.)
            max_time_cont_mask.resize(
                int(max_time_cont_mask.shape[0] * self.percentage),
                int(max_time_cont_mask.shape[1] * self.percentage),
                inplace=True,
            )

            lat = np.linspace(-90, 90, max_time_cont_mask.shape[0])
            lon = np.linspace(-180, 180, max_time_cont_mask.shape[1])

            llon, llat = np.meshgrid(lon, lat)

            mask_inds = np.where(max_time_cont_mask.data.flatten() == 0)
            mask_vals = max_time_cont_mask.data.flatten()
            mask_lon = llon.flatten()[mask_inds]
            mask_lat = llat.flatten()[mask_inds]

            ocean_pt_feature = pygplates.Feature()
            ocean_pt_feature.set_geometry(
                pygplates.MultiPointOnSphere(zip(mask_lat, mask_lon))
            )
            ocean_points = [ocean_pt_feature]

        # Now that we have ocean points...
        # Determine age of ocean basin points using their proximity to MOR features
        # and an assumed globally-uniform ocean basin mean spreading rate.
        # We need resolved topologies at the `max_time` to pass into the proximity
        # function
        resolved_topologies = []
        shared_boundary_sections = []
        pygplates.resolve_topologies(
            self.topology_features,
            self.rotation_model,
            resolved_topologies,
            self._max_time,
            shared_boundary_sections,
        )
        pX, pY, pZ = tools.find_distance_to_nearest_ridge(
            resolved_topologies,
            shared_boundary_sections,
            ocean_points,
        )

        # Divide spreading rate by 2 to use half the mean spreading rate
        pAge = np.array(pZ) / (self.initial_ocean_mean_spreading_rate / 2.0)

        initial_ocean_point_features = []
        initial_ocean_multipoints = []

        for point in zip(pX, pY, pAge):
            point_feature = pygplates.Feature()
            point_feature.set_geometry(pygplates.PointOnSphere(point[1], point[0]))

            # Add 'time' to the age at the time of computation, to get the valid time in Ma
            point_feature.set_valid_time(point[2] + self._max_time, -1)

            # For now: custom zvals are added as shapefile attributes - will attempt pandas data frames
            # point_feature = set_shapefile_attribute(point_feature, self.initial_ocean_mean_spreading_rate, "SPREADING_RATE")  # Seems like static data
            initial_ocean_point_features.append(point_feature)
            initial_ocean_multipoints.append(point_feature.get_geometry())

        # print(initial_ocean_point_features)
        multi_point_feature = pygplates.MultiPointOnSphere(initial_ocean_multipoints)

        basename = "ocean_basin_seed_points_{}_RLs_{}Ma.gpmlz".format(
            self.refinement_levels,
            self._max_time,
        )
        if self.file_collection is not None:
            basename = "{}_{}".format(self.file_collection, basename)
        output_filename = os.path.join(self.save_directory, basename)
        initial_ocean_feature_collection = pygplates.FeatureCollection(
            initial_ocean_point_features
        )
        initial_ocean_feature_collection.write(output_filename)

        # Collect all point feature data into a pandas dataframe
        self._collect_point_data_in_dataframe(
            initial_ocean_feature_collection,
            np.array(
                [self.initial_ocean_mean_spreading_rate] * len(pX)
            ),  # for now, spreading rate is one zvalue for initial ocean points. will other zvalues need to have a generalised workflow?
            self._max_time,
        )

        return (
            pygplates.FeatureCollection(initial_ocean_point_features),
            multi_point_feature,
        )

    def _get_mid_ocean_ridge_seedpoints(self, time_array):
        # Topology features from `PlotTopologies`.
        topology_features_extracted = pygplates.FeaturesFunctionArgument(
            self.topology_features
        )

        # Create a mask for each timestep
        if time_array[0] != self._max_time:
            print(
                "MOR seed point building interrupted - resuming at {} Ma!".format(
                    time_array[0]
                )
            )

        for time in time_array:
            # Points and their z values that emerge from MORs at this time.
            shifted_mor_points = []
            point_spreading_rates = []

            # Resolve topologies to the current time.
            resolved_topologies = []
            shared_boundary_sections = []
            pygplates.resolve_topologies(
                topology_features_extracted.get_features(),
                self.rotation_model,
                resolved_topologies,
                time,
                shared_boundary_sections,
            )

            # pygplates.ResolvedTopologicalSection objects.
            for shared_boundary_section in shared_boundary_sections:
                if (
                    shared_boundary_section.get_feature().get_feature_type()
                    == pygplates.FeatureType.create_gpml("MidOceanRidge")
                ):
                    spreading_feature = shared_boundary_section.get_feature()

                    # Find the stage rotation of the spreading feature in the
                    # frame of reference of its geometry at the current
                    # reconstruction time (the MOR is currently actively spreading).
                    # The stage pole can then be directly geometrically compared
                    # to the *reconstructed* spreading geometry.
                    stage_rotation = separate_ridge_transform_segments.get_stage_rotation_for_reconstructed_geometry(
                        spreading_feature, self.rotation_model, time
                    )
                    if not stage_rotation:
                        # Skip current feature - it's not a spreading feature.
                        continue

                    # Get the stage pole of the stage rotation.
                    # Note that the stage rotation is already in frame of
                    # reference of the *reconstructed* geometry at the spreading time.
                    stage_pole, _ = stage_rotation.get_euler_pole_and_angle()

                    # One way rotates left and the other right, but don't know
                    # which - doesn't matter in our example though.
                    rotate_slightly_off_mor_one_way = pygplates.FiniteRotation(
                        stage_pole, np.radians(0.01)
                    )
                    rotate_slightly_off_mor_opposite_way = (
                        rotate_slightly_off_mor_one_way.get_inverse()
                    )

                    subsegment_index = []
                    # Iterate over the shared sub-segments.
                    for (
                        shared_sub_segment
                    ) in shared_boundary_section.get_shared_sub_segments():
                        # Tessellate MOR section.
                        mor_points = pygplates.MultiPointOnSphere(
                            shared_sub_segment.get_resolved_geometry().to_tessellated(
                                np.radians(self.ridge_sampling)
                            )
                        )

                        coords = mor_points.to_lat_lon_list()
                        lats = [i[0] for i in coords]
                        lons = [i[1] for i in coords]
                        left_plate = (
                            shared_boundary_section.get_feature().get_left_plate(None)
                        )
                        right_plate = (
                            shared_boundary_section.get_feature().get_right_plate(None)
                        )
                        if left_plate is not None and right_plate is not None:
                            # Get the spreading rates for all points in this sub segment
                            (
                                spreading_rates,
                                subsegment_index,
                            ) = tools.calculate_spreading_rates(
                                time=time,
                                lons=lons,
                                lats=lats,
                                left_plates=[left_plate] * len(lons),
                                right_plates=[right_plate] * len(lons),
                                rotation_model=self.rotation_model,
                                delta_time=self.ridge_time_step,
                            )

                        else:
                            spreading_rates = [np.nan] * len(lons)

                        # Loop through all but the 1st and last points in the current sub segment
                        for point, rate in zip(
                            mor_points.get_points()[1:-1],
                            spreading_rates[1:-1],
                        ):
                            # Add the point "twice" to the main shifted_mor_points list; once for a L-side
                            # spread, another for a R-side spread. Then add the same spreading rate twice
                            # to the list - this therefore assumes spreading rate is symmetric.
                            shifted_mor_points.append(
                                rotate_slightly_off_mor_one_way * point
                            )
                            shifted_mor_points.append(
                                rotate_slightly_off_mor_opposite_way * point
                            )
                            point_spreading_rates.extend([rate] * 2)
                            # point_indices.extend(subsegment_index)

            # Summarising get_isochrons_for_ridge_snapshot;
            # Write out the ridge point born at 'ridge_time' but their position at 'ridge_time - time_step'.
            mor_point_features = []
            for curr_point in shifted_mor_points:
                feature = pygplates.Feature()
                feature.set_geometry(curr_point)
                feature.set_valid_time(time, -999)  # delete - time_step
                # feature.set_name(str(spreading_rate))
                # feature = set_shapefile_attribute(feature, spreading_rate, "SPREADING_RATE")  # make spreading rate a shapefile attribute
                mor_point_features.append(feature)

            mor_points = pygplates.FeatureCollection(mor_point_features)

            # Write MOR points at `time` to gpmlz
            basename = "MOR_plus_one_points_{:0.2f}.gpmlz".format(time)
            if self.file_collection is not None:
                basename = "{}_{}".format(self.file_collection, basename)
            mor_points.write(os.path.join(self.save_directory, basename))
            # Make sure the max time dataframe is for the initial ocean points only
            if time != self._max_time:
                self._collect_point_data_in_dataframe(
                    mor_points, point_spreading_rates, time
                )
            logger.info(f"Finished building MOR seedpoints at {time} Ma!")
        return

    def build_all_MOR_seedpoints(self):
        """Resolve mid-ocean ridges for all times between `min_time` and `max_time`, divide them
        into points that make up their shared sub-segments. Rotate these points to the left
        and right of the ridge using their stage rotation so that they spread from the ridge.

        Z-value allocation to each point is done here. In future, a function (like
        the spreading rate function) to calculate general z-data will be an input parameter.

        Notes
        -----
        If MOR seed point building is interrupted, progress is safeguarded as long as
        `resume_from_checkpoints` is set to `True`.

        This assumes that points spread from ridges symmetrically, with the exception of
        large ridge jumps at successive timesteps. Therefore, z-values allocated to ridge-emerging
        points will appear symmetrical until changes in spreading ridge geometries create
        asymmetries.

        In future, this will have a checkpoint save feature so that execution
        (which occurs during preparation for ReconstructByTopologies and can take several hours)
        can be safeguarded against run interruptions.

        Parameters
        ----------
        time : float
            The time at which to resolve ridge points and stage-rotate them off the ridge.

        Returns
        -------
        mor_point_features : FeatureCollection
            All ridge seed points that have emerged from all ridge topologies at `time`.
            These points have spread by being slightly rotated away from
            ridge locations at `time`.

        References
        ----------
        get_mid_ocean_ridge_seedpoints() has been adapted from
        https://github.com/siwill22/agegrid-0.1/blob/master/automatic_age_grid_seeding.py#L117.
        """

        # If we mustn't overwrite existing files in the `save_directory`, check the status of MOR seeding
        # to know where to start/continue seeding
        if self.resume_from_checkpoints:
            # Check the last MOR seedpoint gpmlz file that was built
            checkpointed_MOR_seedpoints = [
                s.split("/")[-1]
                for s in glob.glob(self.save_directory + "/" + "*MOR_plus_one_points*")
            ]
            try:
                # -2 as an index accesses the age (float type), safeguards against identifying numbers in the SeafloorGrid.file_collection string
                last_seed_time = np.sort(
                    [
                        float(re.findall(r"\d+", s)[-2])
                        for s in checkpointed_MOR_seedpoints
                    ]
                )[0]
            # If none were built yet
            except:
                last_seed_time = "nil"

            # If MOR seeding has not started, start it from the top
            if last_seed_time == "nil":
                time_array = self.time_array

            # If the last seed time it could identify is outside the time bounds of the current instance of SeafloorGrid, start
            # from the top (this may happen if we use the same save directory for grids for a new set of times)
            elif last_seed_time not in self.time_array:
                time_array = self.time_array

            # If seeding was done to the min_time, we are finished
            elif last_seed_time == self.min_time:
                return

            # If seeding to `min_time` has been interrupted, resume it at last_masked_time.
            else:
                time_array = np.arange(
                    last_seed_time, self.min_time - 0.1, -self.ridge_time_step
                )

        # If we must overwrite all files in `save_directory`, start from `max_time`.
        else:
            time_array = self.time_array

        # Build all continental masks and spreading ridge points (with z values)
        self._get_mid_ocean_ridge_seedpoints(time_array)
        return

    def _create_continental_mask(self, time_array):
        """Create a continental mask for each timestep."""
        if time_array[0] != self._max_time:
            print(
                "Masking interrupted - resuming continental mask building at {} Ma!".format(
                    time_array[0]
                )
            )

        for time in time_array:
            self._PlotTopologies_object.time = time
            geoms = self._PlotTopologies_object.continents
            final_grid = grids.rasterise(
                geoms,
                key=1.0,
                shape=(self.spacingY, self.spacingX),
                extent=self.extent,
                origin="lower",
            )
            final_grid[np.isnan(final_grid)] = 0.0

            output_basename = "continent_mask_{}Ma.nc".format(time)
            if self.file_collection is not None:
                output_basename = "{}_{}".format(
                    self.file_collection,
                    output_basename,
                )
            output_filename = os.path.join(
                self.save_directory,
                output_basename,
            )
            grids.write_netcdf_grid(
                output_filename, final_grid, extent=[-180, 180, -90, 90]
            )
            logger.info(f"Finished building a continental mask at {time} Ma!")

        return

    def build_all_continental_masks(self):
        """Create a continental mask to define the ocean basin for all times between
        `min_time` and `max_time`.  as well as to use as continental collision
        boundaries in `ReconstructByTopologies`.

        Notes
        -----
        Continental masking progress is safeguarded if ever masking is interrupted,
        provided that `resume_from_checkpoints` is set to `True`.

        If `ReconstructByTopologies` identifies a continental collision
        between oceanic points and the boundaries of this continental
        mask at `time`, those points are deleted at `time`.

        The continental mask is also saved to "/continent_mask_{}Ma.nc" as a
        compressed netCDF4 file if a `save_directory` is passed. Otherwise,
        the final grid is returned as a NumPy ndarray object.

        Returns
        -------
        all_continental_masks : list of ndarray
            A masked grid per timestep in `time_array` with 1=continental point,
            and 0=ocean point, for all points on the full global icosahedral mesh.
        """

        # If we mustn't overwrite existing files in the `save_directory`, check the status
        # of continental masking to know where to start/continue masking
        if self.resume_from_checkpoints:
            # Check the last continental mask that could be built
            checkpointed_continental_masks = [
                s.split("/")[-1]
                for s in glob.glob(self.save_directory + "/" + "*continent_mask*")
            ]
            try:
                # -2 as an index accesses the age (float type), safeguards against identifying numbers in the SeafloorGrid.file_collection string
                last_masked_time = np.sort(
                    [
                        float(re.findall(r"\d+", s)[-2])
                        for s in checkpointed_continental_masks
                    ]
                )[0]
            # If none were built yet
            except:
                last_masked_time = "nil"

            # If masking has not started, start it from the top
            if last_masked_time == "nil":
                time_array = self.time_array

            # If the last seed time it could identify is outside the time bounds of the current instance of SeafloorGrid, start
            # from the top (this may happen if we use the same save directory for grids for a new set of times)
            elif last_masked_time not in self.time_array:
                time_array = self.time_array

            # If masking was done to the min_time, we are finished
            elif last_masked_time == self.min_time:
                return

            # If masking to `min_time` has been interrupted, resume it at last_masked_time.
            else:
                time_array = np.arange(
                    last_masked_time, self.min_time - 0.1, -self.ridge_time_step
                )

        # If we must overwrite all files in `save_directory`, start from `max_time`.
        else:
            time_array = self.time_array

        # Build all continental masks and spreading ridge points (with z values)
        self._create_continental_mask(time_array)
        return

    def _extract_zvalues_from_npz_to_ndarray(self, featurecollection, time):
        # NPZ file of seedpoint z values that emerged at this time
        basename = "point_data_dataframe_{}Ma.npz".format(time)
        if self.file_collection is not None:
            basename = "{}_{}".format(self.file_collection, basename)
        filename = os.path.join(self.save_directory, basename)
        loaded_npz = np.load(filename)

        curr_zvalues = np.empty([len(featurecollection), len(self.zval_names)])
        for i in range(len(self.zval_names)):
            # Account for the 0th index being for point feature IDs
            curr_zvalues[:, i] = np.array(loaded_npz["arr_{}".format(i)])

        return curr_zvalues

    def prepare_for_reconstruction_by_topologies(self):
        """Prepare three main auxiliary files for seafloor data gridding:
        * Initial ocean seed points (at `max_time`)
        * Continental masks (from `max_time` to `min_time`)
        * MOR points (from `max_time` to `min_time`)

        Returns lists of all attributes for the initial ocean point mesh and
        all ridge points for all times in the reconstruction time array.
        """

        # INITIAL OCEAN SEED POINT MESH ----------------------------------------------------
        (
            initial_ocean_seed_points,
            initial_ocean_seed_points_mp,
        ) = self.create_initial_ocean_seed_points()
        logger.info("Finished building initial_ocean_seed_points!")

        # MOR SEED POINTS AND CONTINENTAL MASKS --------------------------------------------

        # The start time for seeding is controlled by whether the overwrite_existing_gridding_inputs
        # parameter is set to `True` (in which case the start time is `max_time`). If it is `False`
        # and;
        # - a run of seeding and continental masking was interrupted, and ridge points were
        # checkpointed at n Ma, seeding resumes at n-1 Ma until `min_time` or another interruption
        # occurs;
        # - seeding was completed but the subsequent gridding input creation was interrupted,
        # seeding is assumed completed and skipped. The workflow automatically proceeds to re-gridding.

        if self.continent_mask_filename is None:
            self.build_all_continental_masks()
        else:
            logger.info(
                "Continent masks passed to SeafloorGrid - skipping continental mask generation!"
            )

        self.build_all_MOR_seedpoints()

        # ALL-TIME POINTS -----------------------------------------------------
        # Extract all feature attributes for all reconstruction times into lists
        active_points = []
        appearance_time = []
        birth_lat = []  # latitude_of_crust_formation
        prev_lat = []
        prev_lon = []

        # Extract point feature attributes from MOR seed points
        all_mor_features = []
        zvalues = np.empty((0, len(self.zval_names)))
        for time in self.time_array:
            # If we're at the maximum time, start preparing points from the initial ocean mesh
            # as well as their z values
            if time == self._max_time:
                for feature in initial_ocean_seed_points:
                    active_points.append(feature.get_geometry())
                    appearance_time.append(feature.get_valid_time()[0])
                    birth_lat.append(feature.get_geometry().to_lat_lon_list()[0][0])
                    prev_lat.append(feature.get_geometry().to_lat_lon_list()[0][0])
                    prev_lon.append(feature.get_geometry().to_lat_lon_list()[0][1])

                curr_zvalues = self._extract_zvalues_from_npz_to_ndarray(
                    initial_ocean_seed_points, time
                )
                zvalues = np.concatenate((zvalues, curr_zvalues), axis=0)

            # Otherwise, we'd be preparing MOR points and their z values
            else:
                # GPMLZ file of MOR seedpoints
                basename = "MOR_plus_one_points_{:0.2f}.gpmlz".format(time)
                if self.file_collection is not None:
                    basename = "{}_{}".format(self.file_collection, basename)
                filename = os.path.join(self.save_directory, basename)
                features = pygplates.FeatureCollection(filename)

                for feature in features:
                    if feature.get_valid_time()[0] < self.time_array[0]:
                        active_points.append(feature.get_geometry())
                        appearance_time.append(feature.get_valid_time()[0])
                        birth_lat.append(feature.get_geometry().to_lat_lon_list()[0][0])
                        prev_lat.append(feature.get_geometry().to_lat_lon_list()[0][0])
                        prev_lon.append(feature.get_geometry().to_lat_lon_list()[0][1])

                # COLLECT NDARRAY OF ALL ZVALUES IN THIS TIMESTEP ------------------
                curr_zvalues = self._extract_zvalues_from_npz_to_ndarray(features, time)
                zvalues = np.concatenate((zvalues, curr_zvalues), axis=0)

        return active_points, appearance_time, birth_lat, prev_lat, prev_lon, zvalues

    def reconstruct_by_topologies(self):
        """Obtain all active ocean seed points at `time` - these are
        points that have not been consumed at subduction zones or have not
        collided with continental polygons.

        All active points' latitudes, longitues, seafloor ages, spreading rates and all
        other general z-values are saved to a gridding input file (.npz).
        """
        logger.info("Preparing all initial files...")

        # Obtain all info from the ocean seed points and all MOR points through time, store in
        # arrays
        (
            active_points,
            appearance_time,
            birth_lat,
            prev_lat,
            prev_lon,
            zvalues,
        ) = self.prepare_for_reconstruction_by_topologies()

        ####  Begin reconstruction by topology process:
        # Indices for all points (`active_points`) that have existed from `max_time` to `min_time`.
        point_id = range(len(active_points))

        # Specify the default collision detection region as subduction zones
        default_collision = reconstruction._DefaultCollision(
            feature_specific_collision_parameters=[
                (
                    pygplates.FeatureType.gpml_subduction_zone,
                    self.subduction_collision_parameters,
                )
            ]
        )
        # In addition to the default subduction detection, also detect continental collisions
        # Use the input continent mask if it is provided.
        if self.continent_mask_filename is not None:
            collision_spec = reconstruction._ContinentCollision(
                # This filename string should not have a time formatted into it - this is
                # taken care of later.
                self.continent_mask_filename,
                default_collision,
                verbose=False,
            )
        else:
            # If a continent mask is not provided, use the ones made.
            mask_basename = r"continent_mask_{}Ma.nc"
            if self.file_collection is not None:
                mask_basename = str(self.file_collection) + "_" + mask_basename
            mask_template = os.path.join(self.save_directory, mask_basename)
            collision_spec = reconstruction._ContinentCollision(
                mask_template,
                default_collision,
                verbose=False,
            )

        # Call the reconstruct by topologies object
        topology_reconstruction = reconstruction._ReconstructByTopologies(
            self.rotation_model,
            self.topology_features,
            self._max_time,
            self.min_time,
            self.ridge_time_step,
            active_points,
            point_begin_times=appearance_time,
            detect_collisions=collision_spec,
        )
        # Initialise the reconstruction.
        topology_reconstruction.begin_reconstruction()

        # Loop over the reconstruction times until the end of the reconstruction time span, or until
        # all points have entered their valid time range *and* either exited their time range or
        # have been deactivated (subducted forward in time or consumed by MOR backward in time).
        reconstruction_data = []
        while True:
            logger.info(
                f"Reconstruct by topologies: working on time {topology_reconstruction.get_current_time():0.2f} Ma"
            )

            # NOTE:
            # topology_reconstruction.get_active_current_points() and topology_reconstruction.get_all_current_points()
            # are different. The former is a subset of the latter, and it represents all points at the timestep that
            # have not collided with a continental or subduction boundary. The remainders in the latter are inactive
            # (NoneType) points, which represent the collided points.

            # We need to access active point data from topology_reconstruction.get_all_current_points() because it has
            # the same length as the list of all initial ocean points and MOR seed points that have ever emerged from
            # spreading ridge topologies through `max_time` to `min_time`. Therefore, it protects the time and space
            # order in which all MOR points through time were seeded by pyGPlates. At any given timestep, not all these
            # points will be active, but their indices are retained. Thus, z value allocation, point latitudes and
            # longitudes of active points will be correctly indexed if taking it from
            # topology_reconstruction.get_all_current_points().
            curr_points = topology_reconstruction.get_active_current_points()
            curr_points_including_inactive = (
                topology_reconstruction.get_all_current_points()
            )

            # Collect latitudes and longitudes of currently ACTIVE points in the ocean basin
            curr_lat_lon_points = [point.to_lat_lon() for point in curr_points]

            if curr_lat_lon_points:
                # Get the number of active points at this timestep.
                num_current_points = len(curr_points)

                # ndarray to fill with active point lats, lons and zvalues
                # FOR NOW, the number of gridding input columns is 6:
                # 0 = longitude
                # 1 = latitude
                # 2 = seafloor age
                # 3 = birth latitude snapshot
                # 4 = point id

                # 5 for the default gridding columns above, plus additional zvalues added next
                total_number_of_columns = 5 + len(self.zval_names)
                gridding_input_data = np.empty(
                    [num_current_points, total_number_of_columns]
                )

                # Lons and lats are first and second columns of the ndarray respectively
                gridding_input_data[:, 1], gridding_input_data[:, 0] = zip(
                    *curr_lat_lon_points
                )

                # NOTE: We need a single index to access data from curr_points_including_inactive AND allocate
                # this data to an ndarray with a number of rows equal to num_current_points. This index will
                # append +1 after each loop through curr_points_including_inactive.
                i = 0

                # Get indices and points of all points at `time`, both active and inactive (which are NoneType points that
                # have undergone continental collision or subduction at `time`).
                for point_index, current_point in enumerate(
                    curr_points_including_inactive
                ):
                    # Look at all active points (these have not collided with a continent or trench)
                    if current_point is not None:
                        # Seafloor age
                        gridding_input_data[i, 2] = (
                            appearance_time[point_index]
                            - topology_reconstruction.get_current_time()
                        )
                        # Birth latitude (snapshot)
                        gridding_input_data[i, 3] = birth_lat[point_index]
                        # Point ID (snapshot)
                        gridding_input_data[i, 4] = point_id[
                            point_index
                        ]  # The ID of a corresponding point from the original list of all MOR-resolved points

                        # GENERAL Z-VALUE ALLOCATION
                        # Z values are 1st index onwards; 0th belongs to the point feature ID (thus +1)
                        for j in range(len(self.zval_names)):
                            # Adjusted index - and we have to add j to 5 to account for lat, lon, age, birth lat and point ID,
                            adjusted_index = 5 + j

                            # Spreading rate would be first
                            # Access current zval from the master list of all zvalues for all points that ever existed in time_array
                            gridding_input_data[i, adjusted_index] = zvalues[
                                point_index, j
                            ]

                        # Go to the next active point
                        i += 1

                gridding_input_dictionary = {}

                for i in list(range(total_number_of_columns)):
                    gridding_input_dictionary[self.total_column_headers[i]] = [
                        list(j) for j in zip(*gridding_input_data)
                    ][i]
                    data_to_store = [
                        gridding_input_dictionary[i] for i in gridding_input_dictionary
                    ]

                gridding_input_basename = "gridding_input_{:0.1f}Ma".format(
                    topology_reconstruction.get_current_time()
                )
                if self.file_collection is not None:
                    gridding_input_basename = "{}_{}".format(
                        self.file_collection,
                        gridding_input_basename,
                    )
                gridding_input_filename = os.path.join(
                    self.save_directory, gridding_input_basename
                )

                # save debug file
<<<<<<< HEAD
                if os.environ["GPLATELY_DEBUG"].lower() == "true":
=======
                if (
                    "GPLATELY_DEBUG" in os.environ
                    and os.environ["GPLATELY_DEBUG"].lower() == "true"
                ):
>>>>>>> c9ea1504
                    save_age_grid_sample_points_to_gpml(
                        gridding_input_dictionary["CURRENT_LONGITUDES"],
                        gridding_input_dictionary["CURRENT_LATITUDES"],
                        gridding_input_dictionary["SEAFLOOR_AGE"],
                        topology_reconstruction.get_current_time(),
                        self.save_directory,
                    )

                np.savez_compressed(gridding_input_filename, *data_to_store)

            if not topology_reconstruction.reconstruct_to_next_time():
                break

            logger.info(
                f"Reconstruction done for {topology_reconstruction.get_current_time()}!"
            )
        # return reconstruction_data

    def lat_lon_z_to_netCDF(
        self,
        zval_name,
        time_arr=None,
        unmasked=False,
        nprocs=1,
    ):
        """Produce a netCDF4 grid of a z-value identified by its `zval_name` for a
        given time range in `time_arr`.

        Seafloor age can be gridded by passing `zval_name` as `SEAFLOOR_AGE`, and spreading
        rate can be gridded with `SPREADING_RATE`.

        Saves all grids to compressed netCDF format in the attributed directory. Grids
        can be read into ndarray format using `gplately.grids.read_netcdf_grid()`.

        Parameters
        ----------
        zval_name : str
            A string identifiers for a column in the ReconstructByTopologies gridding
            input files.
        time_arr : list of float, default None
            A time range to turn lons, lats and z-values into netCDF4 grids. If not provided,
            `time_arr` defaults to the full `time_array` provided to `SeafloorGrids`.
        unmasked : bool, default False
            Save unmasked grids, in addition to masked versions.
        nprocs : int, defaullt 1
            Number of processes to use for certain operations (requires joblib).
            Passed to `joblib.Parallel`, so -1 means all available processes.
        """

        parallel = None
        nprocs = int(nprocs)
        if nprocs != 1:
            try:
                from joblib import Parallel

                parallel = Parallel(nprocs)
            except ImportError:
                warnings.warn(
                    "Could not import joblib; falling back to serial execution"
                )

        # User can put any time array within SeafloorGrid bounds, but if none
        # is provided, it defaults to the attributed time array
        if time_arr is None:
            time_arr = self.time_array

        if parallel is None:
            for time in time_arr:
                _lat_lon_z_to_netCDF_time(
                    time=time,
                    zval_name=zval_name,
                    file_collection=self.file_collection,
                    save_directory=self.save_directory,
                    total_column_headers=self.total_column_headers,
                    extent=self.extent,
                    resX=self.spacingX,
                    resY=self.spacingY,
                    unmasked=unmasked,
                    continent_mask_filename=self.continent_mask_filename,
                )
        else:
            from joblib import delayed

            parallel(
                delayed(_lat_lon_z_to_netCDF_time)(
                    time=time,
                    zval_name=zval_name,
                    file_collection=self.file_collection,
                    save_directory=self.save_directory,
                    total_column_headers=self.total_column_headers,
                    extent=self.extent,
                    resX=self.spacingX,
                    resY=self.spacingY,
                    unmasked=unmasked,
                    continent_mask_filename=self.continent_mask_filename,
                )
                for time in time_arr
            )


def _lat_lon_z_to_netCDF_time(
    time,
    zval_name,
    file_collection,
    save_directory,
    total_column_headers,
    extent,
    resX,
    resY,
    unmasked=False,
    continent_mask_filename=None,
):
    # Read the gridding input made by ReconstructByTopologies:
    gridding_basename = "gridding_input_{:0.1f}Ma.npz".format(time)
    if file_collection is not None:
        gridding_basename = "{}_{}".format(file_collection, gridding_basename)
    gridding_input = os.path.join(save_directory, gridding_basename)

    # Use pandas to load in lons, lats and z values from npz files
    npz = np.load(gridding_input)
    curr_data = pd.DataFrame.from_dict(
        {item: npz[item] for item in npz.files}, orient="columns"
    )
    curr_data.columns = total_column_headers

    # Drop duplicate latitudes and longitudes
    unique_data = curr_data.drop_duplicates(
        subset=["CURRENT_LONGITUDES", "CURRENT_LATITUDES"]
    )

    # Acquire lons, lats and zvalues for each time
    lons = unique_data["CURRENT_LONGITUDES"].to_list()
    lats = unique_data["CURRENT_LATITUDES"].to_list()
    zdata = np.array(unique_data[zval_name].to_list())

    # zdata = np.where(zdata > 375, float("nan"), zdata), to deal with vmax in the future
    zdata = np.nan_to_num(zdata)

    # Create a regular grid on which to interpolate lats, lons and zdata
    extent_globe = extent
    grid_lon = np.linspace(extent_globe[0], extent_globe[1], resX)
    grid_lat = np.linspace(extent_globe[2], extent_globe[3], resY)
    X, Y = np.meshgrid(grid_lon, grid_lat)

    # Interpolate lons, lats and zvals over a regular grid using nearest
    # neighbour interpolation
    Z = tools.griddata_sphere((lons, lats), zdata, (X, Y), method="nearest")

    # Access continental grids from the save directory
    if continent_mask_filename is None:
        mask_basename = "continent_mask_{}Ma.nc"
        if file_collection is not None:
            mask_basename = "{}_{}".format(file_collection, mask_basename)
        continent_mask_filename = os.path.join(save_directory, mask_basename)
    continent_mask_filename = continent_mask_filename.format(time)

    unmasked_basename = "{}_grid_unmasked_{}Ma.nc".format(zval_name, time)
    grid_basename = "{}_grid_{}Ma.nc".format(zval_name, time)
    if file_collection is not None:
        unmasked_basename = "{}_{}".format(file_collection, unmasked_basename)
        grid_basename = "{}_{}".format(file_collection, grid_basename)
    grid_output_unmasked = os.path.join(save_directory, unmasked_basename)
    grid_output = os.path.join(save_directory, grid_basename)

    if unmasked:
        grids.write_netcdf_grid(grid_output_unmasked, Z, extent=extent)

    # Identify regions in the grid in the continental mask
    cont_mask = grids.Raster(data=continent_mask_filename)

    # We need the continental mask to match the number of nodes
    # in the uniform grid defined above. This is important if we
    # pass our own continental mask to SeafloorGrid
    if cont_mask.shape[1] != resX:
        cont_mask.resize(resX, resY, inplace=True)

    # Use the continental mask
    Z = np.ma.array(
        grids.Raster(data=Z).data.data, mask=cont_mask.data.data, fill_value=np.nan
    )

    # grd = cont_mask.interpolate(X, Y) > 0.5
    # Z[grd] = np.nan

    grids.write_netcdf_grid(
        grid_output,
        Z,
        extent=extent,
    )
    logger.info(f"netCDF grids for {time} Ma complete!")


def save_age_grid_sample_points_to_gpml(lons, lats, seafloor_ages, paleo_time, outdir):
    logger.debug(f"saving age grid sample points to gpml file -- {paleo_time} Ma")
    features = []
    for lon, lat, age in zip(lons, lats, seafloor_ages):
        f = pygplates.Feature()
        p = pygplates.PointOnSphere(lat, lon)
        f.set_geometry(p)
        f.set_valid_time(age + paleo_time, paleo_time)
        features.append(f)
    pygplates.FeatureCollection(features).write(
        os.path.join(outdir, f"age_grid_sample_points_{paleo_time}_Ma.gpmlz")
    )<|MERGE_RESOLUTION|>--- conflicted
+++ resolved
@@ -1424,14 +1424,10 @@
                 )
 
                 # save debug file
-<<<<<<< HEAD
-                if os.environ["GPLATELY_DEBUG"].lower() == "true":
-=======
                 if (
                     "GPLATELY_DEBUG" in os.environ
                     and os.environ["GPLATELY_DEBUG"].lower() == "true"
                 ):
->>>>>>> c9ea1504
                     save_age_grid_sample_points_to_gpml(
                         gridding_input_dictionary["CURRENT_LONGITUDES"],
                         gridding_input_dictionary["CURRENT_LATITUDES"],
