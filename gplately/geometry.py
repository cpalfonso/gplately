import numpy as np
import pygplates
from shapely.geometry import (
    LinearRing as _LinearRing,
    LineString as _LineString,
    MultiLineString as _MultiLineString,
    MultiPoint as _MultiPoint,
    MultiPolygon as _MultiPolygon,
    Point as _Point,
    Polygon as _Polygon,
)
from shapely.geometry.base import (
    BaseGeometry as _BaseGeometry,
    BaseMultipartGeometry as _BaseMultipartGeometry,
)

__all__ = [
    "GeometryOnSphere",
    "LatLonPoint",
    "MultiPointOnSphere",
    "PointOnSphere",
    "PolygonOnSphere",
    "PolylineOnSphere",
    "pygplates_to_shapely",
    "shapely_to_pygplates",
    "wrap_geometries",
]


class GeometryOnSphere(pygplates.GeometryOnSphere):
    """Class to mix in `to_shapely` method to all GPlately geometry classes.

    All GPlately geometry classes inherit from this class, in addition
    to their PyGPlates base class.
    """

    def to_shapely(
        self,
        central_meridian=0.0,
        tessellate_degrees=None,
        validate=False,
        force_ccw=False,
        explode=False,
    ):
        """Convert to Shapely geometry.

        See Also
        --------
        pygplates_to_shapely : Equivalent function.
        """
        return pygplates_to_shapely(
            self,
            central_meridian=central_meridian,
            tessellate_degrees=tessellate_degrees,
            validate=validate,
            force_ccw=force_ccw,
            explode=explode,
        )


class PointOnSphere(pygplates.PointOnSphere, GeometryOnSphere):
    """GPlately equivalent of `pygplates.PointOnSphere`, incorporating
    `to_shapely` method
    """

    pass


class MultiPointOnSphere(pygplates.MultiPointOnSphere, GeometryOnSphere):
    """GPlately equivalent of `pygplates.MultiPointOnSphere`, incorporating
    `to_shapely` method
    """

    pass


class PolylineOnSphere(pygplates.PolylineOnSphere, GeometryOnSphere):
    """GPlately equivalent of `pygplates.PolylineOnSphere`, incorporating
    `to_shapely` method
    """

    pass


class PolygonOnSphere(pygplates.PolygonOnSphere, GeometryOnSphere):
    """GPlately equivalent of `pygplates.PolygonOnSphere`, incorporating
    `to_shapely` method
    """

    pass


class LatLonPoint(pygplates.LatLonPoint):
    """GPlately equivalent of `pygplates.LatLonPoint`, incorporating
    `to_shapely` method
    """

    def to_shapely(self, central_meridian=0.0, tessellate_degrees=None):
        return pygplates_to_shapely(
            self,
            central_meridian=central_meridian,
            tessellate_degrees=tessellate_degrees,
        )


def pygplates_to_shapely(
    geometry,
    central_meridian=0.0,
    tessellate_degrees=None,
    validate=False,
    force_ccw=False,
    explode=False,
    area_threshold=1e-6
):
    """Convert one or more PyGPlates or GPlately geometries to Shapely format.

    Parameters
    ----------
    geometry : pygplates.GeometryOnSphere or pygplates.LatLonPoint or list
        The geometry or geometries to convert.
    central_meridian : float, default: 0.0
        The central meridian around which to wrap geometries;
        geometries will be split at the antimeridian.
    tessellate_degrees : float, optional
        If provided, the geometry will be tessellated to this
        resolution prior to conversion.
    validate : bool, default: False
        Attempt to ensure output geometry is valid by applying a buffer of 0.
    force_ccw : bool, default: False
        Ensure the coordinates of the output geometry are counter-clockwise
        (only applies to polygons).
    explode : bool, default: False
        Convert multi-part output geometries to multiple single-part
        geometries.

    Returns
    -------
    output_geometry : shapely.geometry.base.BaseGeometry or list
        Converted Shapely geometry or geometries.

    Notes
    -----
    If a single input geometry was passed, `output_geometry` will be a
    subclass of `shapely.geometry.base.BaseGeometry`. Otherwise,
    `output_geometry` will be a list of the same length as the input.

    Input geometries that were split while wrapping around
    `central_meridian` will produce multi-part output geometries, unless
    `explode=True` is specified.

    Input geometry types are converted as follows:
        - `PointOnSphere` or `LatLonPoint`:
            `Point`
        - `MultiPointOnSphere`:
            `MultiPoint`
        - `PolylineOnSphere`:
            `LineString` or
            `MultiLineString`
        - `PolygonOnSphere`:
            `Polygon` or
            `MultiPolygon`
    """
    if _contains_pygplates_geometries(geometry):
        return [
            pygplates_to_shapely(
                i,
                central_meridian=central_meridian,
                tessellate_degrees=tessellate_degrees,
                validate=validate,
                force_ccw=force_ccw,
            )
            for i in geometry
        ]

    if isinstance(geometry, pygplates.LatLonPoint):
        geometry = geometry.to_point_on_sphere()
    if not isinstance(geometry, pygplates.GeometryOnSphere):
        raise TypeError("Invalid geometry type: " + str(type(geometry)))

    wrapper = pygplates.DateLineWrapper(central_meridian=central_meridian)
    wrapped = wrapper.wrap(geometry, tessellate_degrees=tessellate_degrees)

    if isinstance(wrapped, pygplates.LatLonPoint):
        return _Point(wrapped.to_lat_lon()[::-1])
    if isinstance(wrapped, pygplates.DateLineWrapper.LatLonMultiPoint):
        points = wrapped.get_points()
        return _MultiPoint([i.to_lat_lon()[::-1] for i in points])

    output_geoms = []
    output_type = None
    for i in wrapped:
        if isinstance(i, pygplates.DateLineWrapper.LatLonPolyline):
            tmp = _LineString([j.to_lat_lon()[::-1] for j in i.get_points()])
            output_geoms.append(tmp)
            output_type = _MultiLineString
        elif isinstance(i, pygplates.DateLineWrapper.LatLonPolygon):
<<<<<<< HEAD
            tmp = np.array([j.to_lat_lon()[::-1] for j in i.get_exterior_points()])
            # tmp[:,1] = np.clip(tmp[:,1], -89, 89) # clip polygons near poles
            tmp = _Polygon(tmp)
            if (
                force_ccw
                and tmp.exterior is not None
                and not tmp.exterior.is_ccw
            ):
                tmp = _Polygon(list(tmp.exterior.coords)[::-1])
                # tmp.exterior.coords = list(tmp.exterior.coords)[::-1]
            if validate:
                tmp = tmp.buffer(0.0)
            # this is for pole-clipped polygons turned into MultiPolygons
            if isinstance(tmp, _MultiPolygon):
                for geom in list(tmp):
                    if geom.area > area_threshold:
                        output_geoms.append(geom)
            else:
                if tmp.area > area_threshold:
                    output_geoms.append(tmp)
=======
            tmp = _Polygon(
                [j.to_lat_lon()[::-1] for j in i.get_exterior_points()]
            )
            if validate:
                tmp = tmp.buffer(0.0)
            if isinstance(tmp, _BaseMultipartGeometry):
                # Buffering can sometimes result in a MultiPolygon
                output_geoms.extend(tmp.geoms)
            else:
                output_geoms.append(tmp)
>>>>>>> a6afada4
            output_type = _MultiPolygon
        else:
            raise TypeError(
                "Unrecognised output from `pygplates.DateLineWrapper.wrap`: "
                + str(type(i))
            )
    if output_type is None:
        raise TypeError(
            "Unrecognised output from `pygplates.DateLineWrapper.wrap`: "
            + str(type(wrapped[0]))
        )
    # Empty geometries can sometimes occur by this point, causing nearly all
    # subsequent geometric operations to fail
    output_geoms = [i for i in output_geoms if not i.is_empty]
    if force_ccw:
        output_geoms = [_ensure_ccw(i) for i in output_geoms]
    if len(output_geoms) == 1:
        return output_geoms[0]
    if explode:
        return output_geoms
    return output_type(output_geoms)


def _ensure_ccw(geometry):
    if (
        isinstance(geometry, _Polygon)
        and geometry.exterior is not None
        and not geometry.exterior.is_ccw
    ):
        return _Polygon(list(geometry.exterior.coords)[::-1])
    return geometry


def shapely_to_pygplates(geometry):
    """Convert one or more Shapely geometries to PyGPlates format.

    Parameters
    ----------
    geometry : shapely.geometry.base.BaseGeometry or list
        The geometry or geometries to convert.

    Returns
    -------
    output_geometry : pygplates.GeometryOnSphere or list
        Converted PyGPlates geometry or geometries.

    Notes
    -----
    If a single input geometry was passed, `output_geometry` will be a
    subclass of `pygplates.GeometryOnSphere`. Otherwise, `output_geometry`
    will be a list of `pygplates.GeometryOnSphere`, of the same length as
    the input.

    Input geometry types are converted as follows:
        - `Point`: `PointOnSphere`
        - `MultiPoint`: `MultiPointOnSphere`
        - `LineString`: `PolylineOnSphere`
        - `LinearRing` or `Polygon`:
            `PolygonOnSphere`

    Multi-part input geometry types other than `MultiPoint` will be treated
    as an iterable of their component single-part geometries.
    """
    pygplates_conversion = {
        _Point: pygplates.PointOnSphere,
        _MultiPoint: pygplates.MultiPointOnSphere,
        _LineString: pygplates.PolylineOnSphere,
        _LinearRing: pygplates.PolygonOnSphere,
        _Polygon: pygplates.PolygonOnSphere,
    }

    if isinstance(geometry, _BaseMultipartGeometry) and not isinstance(
        geometry, _MultiPoint
    ):
        return [shapely_to_pygplates(i) for i in geometry.geoms]
    if _contains_shapely_geometries(geometry):
        # Recursively convert all elements in iterable of geometries
        out = []
        for i in geometry:
            tmp = shapely_to_pygplates(i)
            if isinstance(tmp, pygplates.GeometryOnSphere):
                # Output is a single geometry
                out.append(tmp)
            else:
                # Output should be a list of geometries
                out.extend(tmp)
        return out

    for input_type in pygplates_conversion:
        if isinstance(geometry, input_type):
            output_type = pygplates_conversion[input_type]
            break
    else:
        raise TypeError("Invalid geometry type: " + str(type(geometry)))
    if isinstance(geometry, _MultiPoint):
        coords = np.array([i.coords for i in geometry.geoms]).squeeze()
    elif isinstance(geometry, _Polygon):
        if geometry.exterior is None:
            raise AttributeError("Polygon geometry has no exterior")
        coords = np.array(geometry.exterior.coords).squeeze()[:-1, ...]
    elif hasattr(geometry, "coords"):
        coords = np.array(geometry.coords).squeeze()
    else:
        raise TypeError("Invalid geometry type: " + str(type(geometry)))
    if coords.ndim > 1:
        coords = np.fliplr(coords)
    else:
        coords = np.flip(coords)
    return output_type(coords)


def wrap_geometries(
    geometries,
    central_meridian=0.0,
    tessellate_degrees=None,
    validate=False,
    force_ccw=False,
    explode=False,
):
    """Wrap one or more Shapely geometries around a central meridian.

    Wrapped geometries will be split at the antimeridian.

    Parameters
    ----------
    geometry : shapely.geometry.base.BaseGeometry or list
        The geometry or geometries to wrap.
    central_meridian : float, default: 0.0
        The central meridian around which to wrap geometries;
        geometries will be split at the antimeridian.
    tessellate_degrees : float, optional
        If provided, the geometry will be tessellated to this
        resolution prior to wrapping.
    validate : bool, default: False
        Attempt to ensure output geometry is valid by applying a buffer of 0.
    force_ccw : bool, default: False
        Ensure the coordinates of the output geometry are counter-clockwise
        (only applies to polygons).
    explode : bool, default: False
        Convert multi-part output geometries to multiple single-part
        geometries.

    Returns
    -------
    output_geometries : shapely.geometry.base.BaseGeometry or list
        Wrapped Shapely geometry or geometries.

    Notes
    -----
    If a single input geometry was passed, `output_geometry` will be a
    subclass of `shapely.geometry.base.BaseGeometry`. Otherwise,
    `output_geometry` will be a list of the same length as the input,
    unless `explode=True` is specified.

    Input geometries that were split while wrapping around
    `central_meridian` will produce multi-part output geometries, unless
    `explode=True` is specified.
    """
    if isinstance(geometries, _BaseGeometry):
        return _wrap_geometry(
            geometry=geometries,
            central_meridian=central_meridian,
            tessellate_degrees=tessellate_degrees,
            validate=validate,
            force_ccw=force_ccw,
            explode=explode,
        )
    else:
        out = []
        for i in geometries:
            tmp = _wrap_geometry(
                geometry=i,
                central_meridian=central_meridian,
                tessellate_degrees=tessellate_degrees,
                validate=validate,
                force_ccw=force_ccw,
                explode=explode,
            )
            if isinstance(tmp, _BaseGeometry):
                out.append(tmp)
            else:
                out.extend(tmp)
        return out


def _wrap_geometry(
    geometry,
    central_meridian=0.0,
    tessellate_degrees=None,
    validate=False,
    force_ccw=False,
    explode=False,
):
    if not isinstance(geometry, _BaseGeometry):
        raise TypeError("Invalid geometry type: " + str(type(geometry)))

    converted = shapely_to_pygplates(geometry)
    if isinstance(converted, pygplates.GeometryOnSphere):
        out = [converted]
    else:
        out = []
        for i in converted:
            if isinstance(i, pygplates.GeometryOnSphere):
                out.append(i)
            else:
                out.extend(i)
    if explode:
        out_tmp = []
        for i in out:
            tmp = pygplates_to_shapely(
                geometry=i,
                central_meridian=central_meridian,
                tessellate_degrees=tessellate_degrees,
                validate=validate,
                force_ccw=force_ccw,
                explode=explode,
            )
            if isinstance(tmp, _BaseGeometry):
                out_tmp.append(tmp)
            else:
                out_tmp.extend(tmp)
        out = out_tmp
    else:
        out = [
            pygplates_to_shapely(
                geometry=i,
                central_meridian=central_meridian,
                tessellate_degrees=tessellate_degrees,
                validate=validate,
                force_ccw=force_ccw,
                explode=explode,
            )
            for i in out
        ]
    if len(out) == 1:
        return out[0]
    if explode:
        return out
    if isinstance(geometry, (_Point, _MultiPoint)):
        return _MultiPoint(out)
    if isinstance(geometry, (_LineString, _MultiLineString)):
        return _MultiLineString(out)
    if isinstance(geometry, (_LinearRing, _Polygon, _MultiPolygon)):
        return _MultiPolygon(out)


def _contains_shapely_geometries(i):
    """Check if input is an iterable containing only Shapely geometries."""
    if isinstance(i, _BaseGeometry):
        return False
    try:
        # Check all elements in i are Shapely geometries
        for j in i:
            if not isinstance(j, _BaseGeometry):
                break
        else:
            return True
    except TypeError:  # i is not iterable
        pass
    return False


def _contains_pygplates_geometries(i):
    """Check if input is an iterable containing only PyGPlates geometries."""
    is_pygplates_geometry = lambda x: isinstance(
        x, (pygplates.GeometryOnSphere, pygplates.LatLonPoint)
    )
    if is_pygplates_geometry(i):
        return False
    try:
        # Check all elements in i are PyGPlates geometries
        for j in i:
            if not is_pygplates_geometry(j):
                break
        else:
            return True
    except TypeError:  # i is not iterable
        pass
    return False<|MERGE_RESOLUTION|>--- conflicted
+++ resolved
@@ -194,7 +194,6 @@
             output_geoms.append(tmp)
             output_type = _MultiLineString
         elif isinstance(i, pygplates.DateLineWrapper.LatLonPolygon):
-<<<<<<< HEAD
             tmp = np.array([j.to_lat_lon()[::-1] for j in i.get_exterior_points()])
             # tmp[:,1] = np.clip(tmp[:,1], -89, 89) # clip polygons near poles
             tmp = _Polygon(tmp)
@@ -215,18 +214,6 @@
             else:
                 if tmp.area > area_threshold:
                     output_geoms.append(tmp)
-=======
-            tmp = _Polygon(
-                [j.to_lat_lon()[::-1] for j in i.get_exterior_points()]
-            )
-            if validate:
-                tmp = tmp.buffer(0.0)
-            if isinstance(tmp, _BaseMultipartGeometry):
-                # Buffering can sometimes result in a MultiPolygon
-                output_geoms.extend(tmp.geoms)
-            else:
-                output_geoms.append(tmp)
->>>>>>> a6afada4
             output_type = _MultiPolygon
         else:
             raise TypeError(
