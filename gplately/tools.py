--- conflicted
+++ resolved
@@ -3,75 +3,12 @@
 import numpy as np
 import pygplates
 
-<<<<<<< HEAD
-def plate_temp(age, z, PLATE_THICKNESS) :
-    """Computes the temperature in a cooling plate for a given age and plate thickness at a depth = z. 
-
-    Assumes a mantle temperature of 1380 degrees, and a 0 degree surface temperature. Kappa is 0.804e-6. 
-
-    Parameters
-    ----------
-    age : float
-        The geological time (Ma) at which to calculate plate temperature.
-
-    z : float
-        The plate depth (m) at which to calculate temperature.
-
-    PLATE_THICKNESS : float
-        The thickness (m) of the plate in consideration.
-
-    Returns
-    -------
-    list
-        A list enclosing ONE floating-point number equal to plate temperature (e.g. [1367.33962383]).
-    """
-
-    KAPPA = 0.804e-6
-    T_MANTLE = 1350.0
-    T_SURFACE = 0.0
-
-    sine_arg = np.pi * z / PLATE_THICKNESS
-    exp_arg = -KAPPA * np.pi * np.pi * age / (PLATE_THICKNESS * PLATE_THICKNESS)
-    k = np.ones_like(age)*np.arange(1, 20).reshape(-1,1)
-    cumsum = ( np.sin(k * sine_arg) * np.exp(k*k*exp_arg)/k ).sum(axis=0)
-
-    return T_SURFACE + 2.0 * cumsum * (T_MANTLE - T_SURFACE)/np.pi + (T_MANTLE - T_SURFACE) * z/PLATE_THICKNESS
-
-def plate_isotherm_depth(age, temp=1350.0):
-    """Computes the depth to the temp - isotherm in a cooling plate mode. Solution by iteration. 
-
-    By default the plate thickness is 125 km as in Parsons/Sclater.
-
-    Parameters
-    ----------
-    age : ndarray
-        An array of geological ages (Ma) at which to compute depths. 
-
-    temp : float, default=1350.0
-        The temperature of a temp-isotherm to calculate the depth to. Defaults to 1350 degrees.
-
-    Returns
-    -------
-    zi : ndarray
-        An array of depths to the chosen temperature isotherm. Each entry corresponds to each unique ‘age’ given. 
-    """
-    PLATE_THICKNESS = 125e3
-    
-    z = 0.0 # starting depth is 0
-    rtol = 0.001 # error tolerance
-    
-    z_too_small = np.atleast_1d(np.zeros_like(age, dtype=np.float))
-    z_too_big = np.atleast_1d(np.full_like(age, PLATE_THICKNESS, dtype=np.float))
-    
-    for i in range(20):
-=======
 EARTH_RADIUS = pygplates.Earth.mean_radius_in_kms
 
 _DEFAULT_PLATE_THICKNESS = 125.0e3
 _DEFAULT_T_MANTLE = 1350.0
 _DEFAULT_KAPPA = 8.04e-7
 _SEC_PER_MYR = 3.15576e13
-
 
 def plate_temp(
     age,
@@ -81,17 +18,28 @@
     t_mantle=_DEFAULT_T_MANTLE,
     t_surface=0.0,
 ):
-    """
-    Computes the temperature in a cooling plate for age = t
-    and at a depth = z.
-
-    Notes:
-        - age is given in Myr
-        - z and plate_thickness are given in metres
-        - t_mantle and t_surface are given in degrees Celsius or Kelvin
-    """
-
-    age *= _SEC_PER_MYR
+    """Computes the temperature in a cooling plate for a given age and plate thickness at a depth = z. 
+
+    Assumes a mantle temperature of 1380 degrees, and a 0 degree surface temperature. Kappa is 0.804e-6. 
+
+    Parameters
+    ----------
+    age : float
+        The geological time (Ma) at which to calculate plate temperature.
+
+    z : float
+        The plate depth (m) at which to calculate temperature.
+
+    PLATE_THICKNESS : float
+        The thickness (m) of the plate in consideration.
+
+    Returns
+    -------
+    list
+        A list enclosing ONE floating-point number equal to plate temperature (e.g. [1367.33962383]).
+    """
+
+    age = age * _SEC_PER_MYR
 
     sine_arg = np.pi * z / plate_thickness
     exp_arg = -kappa * (np.pi ** 2) * age / (plate_thickness ** 2)
@@ -107,7 +55,6 @@
         return result[0]
     return result
 
-
 def plate_isotherm_depth(
     age,
     temp=_DEFAULT_T_MANTLE,
@@ -115,12 +62,23 @@
     n=20,
     rtol=0.001,
 ):
-    """
-    Computes the depth to the temp - isotherm in a cooling plate mode.
-    Solution by iteration. By default the plate thickness is 125 km as
-    in Parsons/Sclater.
-    """
-
+    """Computes the depth to the temp - isotherm in a cooling plate mode. Solution by iteration. 
+
+    By default the plate thickness is 125 km as in Parsons/Sclater.
+
+    Parameters
+    ----------
+    age : ndarray
+        An array of geological ages (Ma) at which to compute depths. 
+
+    temp : float, default=1350.0
+        The temperature of a temp-isotherm to calculate the depth to. Defaults to 1350 degrees.
+
+    Returns
+    -------
+    zi : ndarray
+        An array of depths to the chosen temperature isotherm. Each entry corresponds to each unique ‘age’ given. 
+    """
     n = int(n)
     if n <= 0:
         raise ValueError("n must be greater than zero (n = {})".format(n))
@@ -133,7 +91,6 @@
 
     func = np.vectorize(plate_temp)
     for _ in range(n):
->>>>>>> 9c4176c4
         zi = 0.5 * (z_too_small + z_too_big)
         ti = func(age, zi, plate_thickness)
         t_diff = temp - ti
@@ -150,14 +107,10 @@
 
     # protect against negative ages
     zi[age <= 0] = 0
-    zi = np.atleast_1d(np.squeeze(zi))
-    if zi.size == 1:
-        return zi[0]
+    zi = np.squeeze(zi)
     return zi
 
-
 def points_to_features(lons, lats, plate_ID=None):
-<<<<<<< HEAD
     """Creates point features represented on a unit length sphere in 3D cartesian coordinates from a latitude and 
     longitude list.
 
@@ -177,7 +130,6 @@
     point_features : list
         Topological point features resolved from the given lists of lat-lon point coordinates.
     """
-=======
     try:
         len(lons)
     except TypeError:
@@ -199,7 +151,6 @@
     except TypeError:
         plate_ID = [plate_ID] * len(lons)
 
->>>>>>> 9c4176c4
     # create point features
     point_features = []
     for lon, lat, id in zip(lons, lats, plate_ID):
@@ -213,7 +164,6 @@
         return point_features[0]
     return point_features
 
-
 def extract_feature_lonlat(features):
     """Extracts the latitudes and longitudes of topological feature points.
 
@@ -238,8 +188,7 @@
     return rlon, rlat
 
 
-<<<<<<< HEAD
-def lonlat2xyz(lon, lat):
+def lonlat2xyz(lon, lat, degrees=True):
     """Convert lon / lat (radians) for spherical triangulation into Cartesian (x,y,z) coordinates on the unit sphere.
 
     Parameters
@@ -251,15 +200,7 @@
     -------
     xs, ys, zs : lists
         Cartesian coordinates of each feature point in all 3 dimensions.
-=======
-def lonlat2xyz(lon, lat, degrees=True):
-    """
-    Convert lon / lat (radians) for the spherical triangulation into x, y, z
-    on the unit sphere
->>>>>>> 9c4176c4
-    """
-    lon = np.atleast_1d(lon)
-    lat = np.atleast_1d(lat)
+    """
     if degrees:
         lon = np.deg2rad(lon)
         lat = np.deg2rad(lat)
@@ -267,16 +208,9 @@
     xs = cosphi * np.cos(lon)
     ys = cosphi * np.sin(lon)
     zs = np.sin(lat)
-    if xs.size == 1:
-        xs = np.atleast_1d(np.squeeze(xs))[0]
-    if ys.size == 1:
-        ys = np.atleast_1d(np.squeeze(ys))[0]
-    if zs.size == 1:
-        zs = np.atleast_1d(np.squeeze(zs))[0]
     return xs, ys, zs
 
-<<<<<<< HEAD
-def xyz2lonlat(x,y,z):
+def xyz2lonlat(x, y, z, validate=False, degrees=True):
     """Converts Cartesian (x,y,z) representation of points (on the unit sphere) for spherical triangulation into 
     lon / lat (radians).
 
@@ -291,17 +225,10 @@
     -------
     lon, lat : lists
         Longitudes and latitudes of feature points in radians.
-=======
-
-def xyz2lonlat(x, y, z, validate=False, degrees=True):
-    """
-    Convert x,y,z representation of points *on the unit sphere* of the
-    spherical triangulation to lon / lat (in radians, by default).
-
-    Notes:
-        - no check is made here that (x,y,z) are unit vectors, unless
-            validate=True is specified
->>>>>>> 9c4176c4
+
+    Notes
+    -----
+    No check is made here that (x,y,z) are unit vectors, unless validate=True is specified
     """
     x = np.atleast_1d(x)
     y = np.atleast_1d(y)
@@ -323,8 +250,7 @@
     return lons, lats
 
 
-<<<<<<< HEAD
-def haversine_distance(lon1, lon2, lat1, lat2):
+def haversine_distance(lon1, lon2, lat1, lat2, degrees=True):
     """Computes the Haversine distance (the shortest distance on the surface of an ideal spherical Earth) between two 
     points given their latitudes and longitudes.
 
@@ -345,17 +271,10 @@
     -------
     d : float
         The Haversine distance in metres.
-=======
-def haversine_distance(lon1, lon2, lat1, lat2, degrees=True):
-    """
-    From  https://en.wikipedia.org/wiki/Haversine_formula and
-    https://stackoverflow.com/questions/639695/how-to-convert-latitude-or-longitude-to-meters
-
-    Notes:
-        - Default behaviour assumes values in degrees;
-            for radians specify degrees=False
-        - Value returned is in metres
->>>>>>> 9c4176c4
+
+    Notes
+    -----
+    Default behaviour assumes values in degrees; for radians specify degrees=False
     """
     if degrees:
         dLat = np.deg2rad(lat2) - np.deg2rad(lat1)
