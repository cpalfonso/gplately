"""

![Intro GIF](https://raw.githubusercontent.com/GPlates/gplately/master/Notebooks/NotebookFiles/pdoc_Files/docs_muller19_seed_points.gif)

## Main objects
GPlately's common objects include:

### [DataServer ](https://gplates.github.io/gplately/download.html#gplately.download.DataServer)
The `DataServer` object automatically downloads and caches files needed for plate reconstructions to a folder in your system.
These plate reconstruction files include rotation models, topology features and static polygons and geometries such as 
coastlines, continents and continent-ocean boundaries. Additional data like rasters, grids and feature data can also be installed. 

```python
gdownload = gplately.download.DataServer("Muller2019")

# Download plate reconstruction files and geometries from the Müller et al. 2019 model
rotation_model, topology_features, static_polygons = gdownload.get_plate_reconstruction_files()
coastlines, continents, COBs = gdownload.get_topology_geometries()

# Download the Müller et al. 2019 100 Ma age grid
age_grid = gdownload.get_age_grid(time=100)

# Download the ETOPO1 geotiff raster
etopo = gdownload.get_raster("ETOPO1_tif")
```

`DataServer` supports the following plate reconstruction file collections which are bundled with the following data:

------------------

| **Model name string Identifier** | **Rot. files** | **Topology features** | **Static polygons** | **Coast-lines** | **Cont-inents** | **COB** | **Age grids** | **SR grids** |
|:--------------------------------:|:--------------:|:---------------------:|:-------------------:|:---------------:|:---------------:|:--------:|:-------------:|:------------:|
|            Muller2019            |        ✅       |           ✅           |          ✅          |        ✅        |        ✅        |     ✅    |       ✅       |       ❌      |
|            Muller2016            |        ✅       |           ✅           |          ✅          |        ✅        |        ❌        |     ❌    |       ✅       |       ❌      |
|            Merdith2021           |        ✅       |           ✅           |          ✅          |        ✅        |        ✅        |     ❌    |       ❌       |       ❌      |
|              Cao2020             |        ✅       |           ✅           |          ✅          |        ✅        |        ✅        |     ❌    |       ❌       |       ❌      |
|           Clennett2020           |        ✅       |           ✅           |          ✅          |        ✅        |        ✅        |     ❌    |       ✅       |       ✅      |
|             Seton2012            |        ✅       |           ✅           |          ❌          |        ✅        |        ❌        |     ✅    |       ✅       |       ❌      |
|           Matthews2016           |        ✅       |           ✅           |          ✅          |        ✅        |        ✅        |     ❌    |       ❌       |       ❌      |
|            Merdith2017           |        ✅       |           ✅           |          ❌          |        ❌        |        ❌        |     ❌    |       ❌       |       ❌      |
|              Li2008              |        ✅       |           ✅           |          ❌          |        ❌        |        ❌        |     ❌    |       ❌       |       ❌      |
|           Pehrsson2015           |        ✅       |           ✅           |          ❌          |        ❌        |        ❌        |     ❌    |       ❌       |       ❌      |
|         TorsvikCocks2017         |        ✅       |           ❌           |          ❌          |        ✅        |        ❌        |     ❌    |       ❌       |       ❌      |
|             Young2019            |        ✅       |           ✅           |          ✅          |        ✅        |        ✅        |     ❌    |       ❌       |       ❌      |
|            Scotese2008           |        ✅       |           ✅           |          ❌          |        ❌        |        ✅        |     ❌    |       ❌       |       ❌      |
|         Clennett2020_M19         |        ✅       |           ✅           |          ❌          |        ✅        |        ✅        |     ❌    |       ❌       |       ❌      |
|         Clennett2020_S13         |        ✅       |           ✅           |          ❌          |        ✅        |        ✅        |     ❌    |       ❌       |       ❌      |
|            Muller2008            |        ✅       |           ❌           |          ✅          |        ❌        |        ❌        |     ❌    |       ❌       |       ❌      |
|            Muller2022            |        ✅       |           ✅           |          ✅          |        ✅        |        ✅        |     ✅    |       ❌       |       ❌      |
|            Scotese2016           |        ✅       |           ❌           |          ✅          |        ✅        |        ❌        |     ❌    |       ❌       |       ❌      |
|           Shephard2013           |        ✅       |           ✅           |          ✅          |        ✅        |        ❌        |     ❌    |       ❌       |       ❌      |

------------------

### [PlateReconstruction](https://gplates.github.io/gplately/reconstruction.html#gplately.reconstruction.PlateReconstruction)
The `PlateReconstruction` object contains tools to reconstruct geological features like tectonic plates and plate boundaries,
and to interrogate plate kinematic data like plate motion velocities, and rates of subduction and seafloor spreading.

```python
# Build a plate reconstruction model using a rotation model, a set of topology features and static polygons
model = gplately.PlateReconstruction(rotation_model, topology_features, static_polygons)
```

### [Points](https://gplates.github.io/gplately/reconstruction.html#gplately.reconstruction.Points)
Tools in the `Points` object track the motion of a point (or group of points) represented by a latitude and longitude 
through geologic time. This motion can be visualised using flowlines or motion paths and quantified with point 
motion velocities.

```python
# Define some points using their latitude and longitude coordinates so we can track them though time!
pt_lons = np.array([140., 150., 160.])
pt_lats = np.array([-30., -40., -50.])

# Build a Points object from these points
gpts = gplately.Points(model, pt_lons, pt_lats)
```
![PointsDemo](https://raw.githubusercontent.com/GPlates/gplately/master/Notebooks/NotebookFiles/pdoc_Files/Hawaii_Emperor_motion_path.png)


### [Raster](https://gplates.github.io/gplately/grids.html#gplately.grids.Raster)
The `Raster` object contains tools to work with netCDF4 or MaskedArray gridded data. Grids may be filled, 
resized, resampled, and reconstructed back and forwards through geologic time. Other array data can also be 
interpolated onto `Raster` grids.  

```python
# Any numpy array can be turned into a Raster object!
raster = gplately.Raster(
    plate_reconstruction=model,
    data=array,
    extent="global",  # equivalent to (-180, 180, -90, 90)
    origin="lower",  # or set extent to (-180, 180, -90, 90)
)

# Reconstruct the raster data to 50 million years ago! 
reconstructed_raster = raster.reconstruct(time=50, partitioning_features=continents)
```

![RasterDemo](https://raw.githubusercontent.com/GPlates/gplately/master/Notebooks/NotebookFiles/pdoc_Files/etopo_reconstruction.png)


### [PlotTopologies](https://gplates.github.io/gplately/plot.html#gplately.plot.PlotTopologies)
`PlotTopologies` works with the aforementioned `PlateReconstruction` object to plot
geologic features of different types listed 
[here](https://gplates.github.io/gplately/plot.html#gplately.plot.PlotTopologies), as well as 
coastline, continent and continent-ocean boundary geometries reconstructed through time using pyGPlates. 

```python
gdownload = gplately.download.DataServer("Muller2019")

# Obtain features for the PlotTopologies object with DataServer
coastlines, continents, COBs = gdownload.get_topology_geometries()

# Call the PlotTopologies object
gplot = gplately.plot.PlotTopologies(
    model, # The PlateReconstruction object - it is an input parameter!
    time, 
    coastlines, continents, COBs
)
```

![PlotTopologiesDemo](https://raw.githubusercontent.com/GPlates/gplately/master/Notebooks/NotebookFiles/pdoc_Files/plottopologies.png)

### [SeafloorGrid](https://gplates.github.io/gplately/oceans.html#gplately.oceans.SeafloorGrid)
The `SeafloorGrid` object wraps an automatic workflow to grid seafloor ages and seafloor spreading rates
as encoded by a plate reconstruction model. 

[10-SeafloorGrids.ipynb](../gplately/Notebooks/10-SeafloorGrids.ipynb) is a tutorial notebook that demonstrates
how to set up and use the `SeafloorGrid` object, and shows a sample set of output grids. 

```python
# Set up automatic gridding from 1000Ma to present day
seafloorgrid = gplately.SeafloorGrid(

    PlateReconstruction_object = model, #The PlateReconstruction object
    PlotTopologies_object = gplot, #The PlotTopologies object
    
    # Time parameters
    max_time = 1000, #Ma
    min_time = 0, #Ma
)

# Begin automatic gridding!
seafloorgrid.reconstruct_by_topologies()
```

![SeafloorGridDemo](https://raw.githubusercontent.com/GPlates/gplately/master/Notebooks/NotebookFiles/pdoc_Files/seafloorgrid.gif)


## Notebooks / Examples

- [__01 - Getting Started__](01-GettingStarted.html): A brief overview of how to initialise GPlately's main objects
- [__02 - Plate Reconstructions__](02-PlateReconstructions.html): Setting up a `PlateReconstruction` object, reconstructing geological data through time 
- [__03 - Working with Points__](03-WorkingWithPoints.html): Setting up a `Points` object, reconstructing seed point locations through time with. This notebook uses point data from the Paleobiology Database (PBDB).
- [__04 - Velocity Basics__](04-VelocityBasics.html): Calculating plate velocities, plotting velocity vector fields
- [__05 - Working with Feature Geometries__](05-WorkingWithFeatureGeometries.html): Processing and plotting assorted polyline, polygon and point data from [GPlates 2.3's sample data sets](https://www.earthbyte.org/gplates-2-3-software-and-data-sets/)
- [__06 - Rasters__](06-Rasters.html): Reading, resizing, resampling raster data, and linearly interpolating point data onto raster data
- [__07 - Plate Tectonic Stats__](07-WorkingWithPlateTectonicStats.html): Using [PlateTectonicTools](https://github.com/EarthByte/PlateTectonicTools) to calculate and plot subduction zone and ridge data (convergence/spreading velocities, subduction angles, subduction zone and ridge lengths, crustal surface areas produced and subducted etc.) 
- [__08 - Predicting Slab Flux__](08-PredictingSlabFlux.html): Predicting the average slab dip angle of subducting oceanic lithosphere.
- [__09 - Motion Paths and Flowlines__](09-CreatingMotionPathsAndFlowlines.html): Using pyGPlates to create motion paths and flowines of points on a tectonic plate to illustrate the plate's trajectory through geological time.
- [__10 - SeafloorGrid__](10-SeafloorGrids.html): Defines the parameters needed to set up a `SeafloorGrid` object, and demonstrates how to produce age and spreading rate grids from a set of plate reconstruction model files.

"""

__version__ = "1.3.0"

try:
    import plate_model_manager
except ImportError:
    print("The plate_model_manager is not installed, installing it now!")
    import subprocess
    import sys

    subprocess.call([sys.executable, "-m", "pip", "install", "plate-model-manager"])
    import plate_model_manager

from . import (
    data,
    download,
    geometry,
    gpml,
    grids,
    oceans,
    plot,
    ptt,
    pygplates,
    read_geometries,
    reconstruction,
)
from .data import DataCollection
from .download import DataServer
from .grids import Raster
from .oceans import SeafloorGrid
from .plot import PlotTopologies
from .read_geometries import get_geometries, get_valid_geometries
from .reconstruction import (
    PlateReconstruction,
    Points,
    _ContinentCollision,
    _DefaultCollision,
    _ReconstructByTopologies,
)
from .tools import EARTH_RADIUS

__pdoc__ = {
    "data": False,
    "_DefaultCollision": False,
    "_ContinentCollision": False,
    "_ReconstructByTopologies": False,
}

__all__ = [
    # Modules
    "data",
    "download",
    "geometry",
    "gpml",
    "grids",
    "oceans",
    "plot",
    "pygplates",
    "read_geometries",
    "reconstruction",
    "plate_model_manager",
    "ptt",
    # Classes
    "DataCollection",
    "DataServer",
    "PlateReconstruction",
    "PlotTopologies",
    "Points",
    "Raster",
    "SeafloorGrid",
    "_ContinentCollision",
    "_DefaultCollision",
    "_ReconstructByTopologies",
    # Functions
    "get_geometries",
    "get_valid_geometries",
    # Constants
    "EARTH_RADIUS",
]

import os

from .utils import setup_logging, turn_on_debug_logging

setup_logging()
<<<<<<< HEAD
if os.environ["GPLATELY_DEBUG"].lower() == "true":
=======
if "GPLATELY_DEBUG" in os.environ and os.environ["GPLATELY_DEBUG"].lower() == "true":
>>>>>>> c9ea1504
    turn_on_debug_logging()

del setup_logging
del utils
del os<|MERGE_RESOLUTION|>--- conflicted
+++ resolved
@@ -245,11 +245,7 @@
 from .utils import setup_logging, turn_on_debug_logging
 
 setup_logging()
-<<<<<<< HEAD
-if os.environ["GPLATELY_DEBUG"].lower() == "true":
-=======
 if "GPLATELY_DEBUG" in os.environ and os.environ["GPLATELY_DEBUG"].lower() == "true":
->>>>>>> c9ea1504
     turn_on_debug_logging()
 
 del setup_logging
