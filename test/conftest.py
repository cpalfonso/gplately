--- conflicted
+++ resolved
@@ -102,17 +102,14 @@
     time = 0
     masked_age_grid = gplately_muller_server.get_age_grid(time)
 
-<<<<<<< HEAD
     masked_age_grid_data = masked_age_grid.data
 
-    graster = gplately.Raster(model, data=masked_age_grid_data, extent=[-180,180,-90,90])
-=======
     graster = gplately.Raster(
-        data=masked_age_grid,
+        data=masked_age_grid_data,
         plate_reconstruction=model,
         extent=[-180,180,-90,90],
     )
->>>>>>> 1e1e20fa
+
     return graster
 
 
